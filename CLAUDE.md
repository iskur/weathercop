# CLAUDE.md

This file provides guidance to Claude Code (claude.ai/code) when working with code in this repository.

## Development Commands

### Building the Project
- `uv sync --group dev` - Install dependencies and development tools
- `python setup.py build_ext --inplace` - Build Cython extensions in place for development
- `python setup.py install` - Full installation with Cython compilation

### Testing
- `pytest` - Run all tests (automatically drops into debugger on failure due to `--pdb` flag in pyproject.toml)
- `pytest src/weathercop/tests/test_vine.py` - Run specific test module
- `pytest -k "test_name"` - Run specific test by name
- `pytest -x` - Stop after first failure

### Code Quality
- `flake8 src/` - Run linting
- `black --line-length 79 src/` - Format code (note: line length is 79, not default 88)
- `black --check --line-length 79 src/` - Check formatting without making changes

### Documentation
- `make flowchart` - Regenerate flowchart PNG from LaTeX source (creates `img/weathercop_workflow.png`)
- `docs/regenerate_flowchart.sh` - Direct script for flowchart regeneration

## Architecture Overview

### Core Components

**Vine Copulas (`src/weathercop/vine.py`)**
- `CVine`: Canonical vine copulas with central node structure
- `RVine`: Regular vine copulas using minimum spanning trees
- `MultiStationVine`: Container for multiple vine models across weather stations
- Core functionality for tree construction, copula fitting, simulation, and visualization

**Copula Library (`src/weathercop/copulae.py`)**
- Bivariate copula implementations (Clayton, Gumbel, Joe, Plackett, etc.)
- Automatic code generation using SymPy for performance-critical functions
- Generated Cython extensions in `src/weathercop/ufuncs/` for fast computation
- Uses `ufuncify` to create fast NumPy universal functions from symbolic expressions

**Seasonal Copulas (`src/weathercop/seasonal_cop.py`)**
- `SeasonalCop` class wraps copulas with time-varying parameters
- Fits copula parameters using sliding windows over day-of-year
- Uses Fourier series approximation to smooth seasonal parameter variations
- Supports both manual copula specification and automatic selection via maximum likelihood

**Multisite Weather Generation (`src/weathercop/multisite.py`)**
- Weather generation workflows combining vine copulas with time series analysis
- Integration with VARWG library for managing marginal transformations
- Phase randomization methods (`varwg_ph`) for temporal dependence
- Parallel processing support for large ensemble generation

**Configuration (`src/weathercop/cop_conf.py`)**
- Global configuration settings for the package
- Debug flags (`PROFILE`, `DEBUG`), numerical tolerances, and computational parameters
- Path configurations for cache directories and temporary files
- Multiprocessing pool size (`n_nodes`) defaults to CPU count - 2

### Key Dependencies
<<<<<<< HEAD
- **VARWG Library**: Custom dependency for time series analysis and weather generation (`varwg = { git = "https://github.com/iskur/varwg" }`)
=======
- **VARWG Library**: Time series analysis and single-site weather generation
>>>>>>> 287b634b
- **Cython**: Used for performance-critical numerical computations
- **SymPy**: Automatic generation of copula functions and derivatives
- **XArray/Pandas**: Data handling and analysis
- **Cartopy**: Geospatial visualization

### Build System
The project uses a hybrid build system:
- `pyproject.toml` defines modern Python packaging with uv as package manager
- `setup.py` handles complex Cython extension building with automatic code generation
- Extensions are built from both manually written `.pyx` files (e.g., `cvine.pyx`, `cinv_cdf.pyx`, `normal_conditional.pyx`) and auto-generated code in `ufuncs/`
- The `BuildExt` class defers Cython compilation until build time to avoid unnecessary rebuilds
- Auto-generated extensions combine `.pyx` wrapper files with SymPy-generated C code

### Testing Structure
- Tests are in `src/weathercop/tests/` following pytest conventions
- Test data generation utilities in `generate_test_data.py`
- Key test modules: `test_vine.py`, `test_copulae.py`, `test_seasonal_cop.py`, `test_multisite.py`
- Tests use both unittest-style (numpy.testing.TestCase) and pytest-style assertions

## Important Notes
- The codebase requires Python >=3.13
- Cython extensions must be built before running tests or using the package
- The `ufuncs/` directory contains auto-generated code - do not edit manually
- Configuration is imported as `cop_conf` throughout the codebase
- VARWG is installed from PyPI as a standard dependency
- When modifying copula implementations, regenerate Cython extensions with `python setup.py build_ext --inplace`

## Common Issues

### Pytest Triggering Recompilation
If pytest runs slowly or appears to hang, it's because the copulae module is auto-generating and compiling Cython extensions on first import. This happens when:
1. The required `.so` files don't exist in `src/weathercop/ufuncs/`
2. Missing modules trigger the fallback compilation using `sympy.autowrap.ufuncify()`

**Solutions:**
- Pre-build extensions: `python setup.py build_ext --inplace`
- Or wait for first-run compilation to complete (can take 5-10 minutes)
- The compilation results are cached for subsequent runs

### Debugging Import Issues
- Recompilation during pytests was fixed by importing "weathercop.ufunc.<name>" instead of "<name>"
- If imports fail, check that the `ufuncs/` directory exists and contains `__init__.py`
- The `copulae.py` module automatically creates the ufuncs directory if missing

### Performance Optimization
- Set `cop_conf.PROFILE = True` to disable multiprocessing for debugging with profilers
- Vine construction can be parallelized by setting `weights="likelihood"` (slower but more accurate)
- Default `weights="tau"` uses Kendall's tau for faster tree construction
- For large datasets, consider using `CVine` with a specified `central_node` instead of `RVine`

### Working with Vine Copulas
- Vine array `A` uses natural ordering - variables are reordered internally for efficient computation
- Original variable order is preserved in `varnames_old` attribute
- Use `simulate()` and `quantiles()` methods on vines - they handle variable reordering automatically
- Edge copulas are accessed via `vine[row, col]` indexing on the vine array
- The `name` property on vines is used in plot titles (set via `name` parameter or direct assignment)
- main entry point: @src/weathercop/multisite.py::Multisite
- VARWG is a single-site, WeatherCop is multisite. WeatherCop heavily depends on VARWG - it orchestrates VARWG instances and replaces their model via call-back functions. This lets WeatherCop deal with dependencies and VARWG fits distribution to the marginals and does the variable transform before and after WeatherCop simulation.<|MERGE_RESOLUTION|>--- conflicted
+++ resolved
@@ -59,11 +59,7 @@
 - Multiprocessing pool size (`n_nodes`) defaults to CPU count - 2
 
 ### Key Dependencies
-<<<<<<< HEAD
 - **VARWG Library**: Custom dependency for time series analysis and weather generation (`varwg = { git = "https://github.com/iskur/varwg" }`)
-=======
-- **VARWG Library**: Time series analysis and single-site weather generation
->>>>>>> 287b634b
 - **Cython**: Used for performance-critical numerical computations
 - **SymPy**: Automatic generation of copula functions and derivatives
 - **XArray/Pandas**: Data handling and analysis
