from collections.abc import Iterable
from collections import OrderedDict, namedtuple
import shutil
import inspect
from functools import wraps, partial
from itertools import repeat
from pathlib import Path
import warnings
import numpy as np
import pandas as pd
import matplotlib.pyplot as plt
from scipy import stats, interpolate
import xarray as xr
import dill
from multiprocessing import Pool, Lock, current_process
from tqdm import tqdm
from matplotlib.transforms import offset_copy
import cartopy.crs as ccrs
import cartopy.io.img_tiles as cimgt
import cartopy.feature as cfeature

<<<<<<< HEAD
import varwg
from varwg import helpers as my
from varwg.core.core import seasonal_back
from varwg import core as vg_core
from varwg import base as vg_base
from varwg import plotting as vg_plotting
=======
import varwg as vg
from varwg.core.core import seasonal_back
>>>>>>> 287b634b
from varwg.time_series_analysis import (
    distributions as dists,
    time_series as ts,
    rain_stats,
)
from varwg.time_series_analysis.phase_randomization import _random_phases
from weathercop import cop_conf, plotting as wplt, tools, copulae as cops
from weathercop.vine import CVine, MultiStationVine

DEBUG = cop_conf.DEBUG
lock = Lock()
# from dask.distributed import Client

# client = Client(
#     n_workers=cop_conf.n_nodes,
#     threads_per_worker=2,
#     memory_limit=cop_conf.memory_limit,
# )
# import webbrowser

# webbrowser.open(client.cluster.dashboard_link)

SimResult = namedtuple("SimResult", ["sim_sea", "sim_trans", "rphases"])

chunks = dict(realization=-1)
mf_kwds = dict(
    concat_dim="realization",
    combine="nested",
    chunks=chunks,
    # data_vars="minimal",
    # coords="minimal",
    # compat="override",
    # see https://github.com/pydata/xarray/issues/7079
    # parallel=False,
    parallel=True,
)


def set_conf(conf_obj, **kwds):
<<<<<<< HEAD
    objs = (varwg, vg_core, vg_base, vg_plotting)
=======
    objs = (vg, vg.core, vg.base, vg.plotting)
>>>>>>> 287b634b
    for obj in objs:
        obj.conf = conf_obj
        for key, value in kwds.items():
            setattr(obj.conf, key, value)


def pickle_filepath(xds, rain_method="simulation", warn=True):
    start_str_data = str(xds.time[0].dt.strftime("%Y-%m-%d").data)
    stop_str_data = str(xds.time[-1].dt.strftime("%Y-%m-%d").data)
    station_names = station_names = xds.coords["station"].values
    station_names_str = "_".join(sorted(station_names))
    ms_filename = (
        f"{station_names_str}_D_{rain_method}_"
        f"{start_str_data}_{stop_str_data}.pkl"
    )
    ms_filepath = cop_conf.cache_dir / ms_filename
    if warn and not ms_filepath.exists():
        warnings.warn(f"{ms_filepath} does not exist")
    return ms_filepath


def nan_corrcoef(data):
    ndim = data.shape[0]
    obs_corr = np.full(2 * (ndim,), np.nan)
    overlap = np.zeros_like(obs_corr)
    for row_i in range(ndim):
        vals1 = data[row_i]
        mask1 = np.isfinite(vals1)
        for col_i in range(row_i, ndim):
            vals2 = data[col_i]
            mask2 = np.isfinite(vals2)
            mask = mask1 & mask2
            overlap[row_i, col_i] = overlap[col_i, row_i] = np.mean(mask)
            if np.sum(mask) > 30:
                obs_corr[row_i, col_i] = np.corrcoef(vals1[mask], vals2[mask])[
                    0, 1
                ]
    nan_corrcoef.overlap = overlap
    return obs_corr


def sim_one(args):
    (
        real_i,
        total,
        wcop,
        filepath,
        filepath_daily,
        filepath_trans,
        filepath_rphases,
        filepath_rphases_src,
        sim_args,
        sim_kwds,
        dis_kwds,
        sim_times,
        csv,
        ensemble_dir,
        n_digits,
        write_to_disk,
        verbose,
        conversions,
    ) = args
    varwg.reseed((1000 * real_i))
    # sim_sea, sim_trans = simulate(wcop, sim_times, *sim_args, **sim_kwds)
    if filepath_rphases_src:
        rphases = np.load(filepath_rphases_src.with_suffix(".npy"))
    else:
        rphases = None
    return_trans = filepath_trans is not None
    sim_result = simulate(
        wcop,
        sim_times,
        rphases=rphases,
        *sim_args,
        **sim_kwds,
    )
    sim_sea = sim_result.sim_sea
    if dis_kwds is not None:
        if write_to_disk:
            sim_result.sim_sea.to_netcdf(filepath_daily)
        varwg.reseed((1000 * real_i))
        if DEBUG:
            print(current_process().name + " in sim_one. before disagg")
        sim_sea_dis = wcop.disaggregate(**dis_kwds)
        if DEBUG:
            print(current_process().name + " in sim_one. after disagg")
        sim_sea, sim_sea_dis = xr.align(
            sim_result.sim_sea, sim_sea_dis, join="outer"
        )
        sim_sea.loc[dict(variable=wcop.varnames)] = sim_sea_dis.sel(
            variable=wcop.varnames
        )
    if write_to_disk:
        if DEBUG:
            print(current_process().name + " in sim_one. before to_netcdf")
        sim_sea.to_netcdf(filepath)
        if DEBUG:
            print(current_process().name + " in sim_one. after to_netcdf")
        if csv:
            real_str = f"real_{real_i:0{n_digits}}"
            csv_path = ensemble_dir / "csv" / real_str
            wcop.to_csv(
                csv_path, sim_result.sim_sea, filename_prefix=f"{real_str}_"
            )
        if return_trans and sim_result.sim_trans is not None:
            sim_result.sim_trans.to_netcdf(filepath_trans)
        np.save(filepath_rphases, wcop._rphases)
    return real_i


def _adjust_fft_sim(
    fft_sim,
    # qq_mean,
    # qq_std,
    sc_pars,
    primary_var_ii,
    phase_randomize_vary_mean,
    adjust_prim=True,
):

    # fft_sim *= (qq_std / fft_sim.std(axis=1))[:, None]
    # fft_sim += (qq_mean - fft_sim.mean(axis=1))[:, None]

    # fft_sim /= fft_sim.std(axis=1)[:, None]
    # fft_sim -= fft_sim.mean(axis=1)[:, None]

    if phase_randomize_vary_mean:
        # allow means to vary. let it flow from the central_node to
        # the others
        K = fft_sim.shape[0]
        mean_eps = np.zeros(K)[:, None]
        mean_eps[primary_var_ii[0], 0] = (
            phase_randomize_vary_mean * varwg.rng.normal()
        )
        fft_sim += mean_eps

    if adjust_prim:
        # change in mean scenario
        prim_i = tuple(primary_var_ii)
        fft_sim[prim_i] += sc_pars.m[prim_i]
        fft_sim[prim_i] += sc_pars.m_t[prim_i]
        T = fft_sim.shape[1]
        fft_sim[prim_i] += (
            np.arange(T, dtype=float) / T * sc_pars.m_trend[prim_i]
        )
    return fft_sim


def _debias_fft_sim(sim, fft_dist, qq_dist):
    return np.array(
        [
            qq_dist[varname].ppf(fft_dist[varname].cdf(sim))
            for varname, sim in zip(fft_dist.keys(), sim)
        ]
    )


def _debias_ranks_sim(sim, sim_dist):
    return np.array(
        [
            sim_dist[varname].cdf(sim)
            # sim_dist[varname].ppf(sim)
            for varname, sim in zip(sim_dist.keys(), sim)
        ]
    )


def _transform_sim(data_trans, data_trans_dist):
    return np.array(
        [
            data_trans_dist[varname].cdf(data)
            for varname, data in zip(data_trans_dist.keys(), data_trans)
        ]
    )


def _retransform_sim(ranks_sim, data_trans_dist):
    return np.array(
        [
            data_trans_dist[varname].ppf(ranks)
            for varname, ranks in zip(data_trans_dist.keys(), ranks_sim)
        ]
    )


def _rename_by_conversions(conversions, varnames_old, sim_sea, data_trans):
    # need some dumvg.helpers data
    times_ = sim_sea.time[:2]
    data = sim_sea.isel(station=0, time=slice(2))
    for conversion in conversions:
        # first, try whether the function exposes the renaming
        if name_conv := getattr(conversion, "name_conv", False):
            varnames_new = [
                (name_conv[name_old] if name_old in name_conv else name_old)
                for name_old in varnames_old
            ]
        else:
            varnames_new = conversion(times_, data, varnames_old)[-1]
        nonequal_elements = [
            1
            for varname_old, varname_new in zip(varnames_old, varnames_new)
            if varname_old != varname_new
        ]
        if len(nonequal_elements):
            sim_sea = sim_sea.assign_coords(
                new_coords := {"variable": varnames_new}
            )
            data_trans = data_trans.assign_coords(new_coords)
    return sim_sea, data_trans


def simulate(
    wcop,
    sim_times,
    *args,
    phase_randomize=True,
    phase_randomize_vary_mean=0.25,
    stop_at=None,
    mask_fun=None,
    rphases=None,
    return_rphases=False,
    return_trans=False,
    heat_wave_kwds=None,
    usevg=False,
    usevine=True,
    conversions=None,
    **kwds,
):
    """this is like Multisite.simulate, but simplified for multiprocessing."""
    # allow for site-specific theta_incr
    theta_incrs = kwds.pop("theta_incr", None)
    sim_sea = sim_trans = None
    # sim_sea = None
    T_sim = len(sim_times)

    if DEBUG:
        print(current_process().name + " in simulate. aquiring lock")
    with lock:
        vgs = wcop.vgs
        vg_obj = list(vgs.values())[0]
        T_data = vg_obj.T_summed
        K = wcop.K
        station_names = wcop.station_names
        n_stations = len(station_names)
        varnames = wcop.varnames
        primary_var = wcop.primary_var
        wcop.usevine = usevine
    if DEBUG:
        print(current_process().name + " in simulate. released lock")

    primary_var_sim = kwds.pop("primary_var", primary_var)
    if rphases is None:
        rphases = _random_phases(K, T_sim, T_data, mask_fun=mask_fun)

    # fft_sim = xr.DataArray(
    #     np.full((n_stations, K, T_sim), 0.5),
    #     coords=[
    #         station_names,
    #         varnames,
    #         vg_obj.sim_times,
    #     ],
    #     dims=["station", "variable", "time"],
    # )
    # for station_name_ in station_names:
    #     As = As.sel(station=station_name_, drop=True)
    #     fft_sim = np.concatenate(
    #         [
    #             np.fft.ifft(As * np.exp(1j * rphases_)).real
    #             for rphases_ in rphases
    #         ],
    #         axis=1,
    #     )[:, : vg_obj.T_sim]
    #     fft_sim = _adjust_fft_sim(
    #         fft_sim,
    #         self.qq_means.sel(station=station_name_).data,
    #         self.qq_stds.sel(station=station_name_).data,
    #         sc_pars,
    #         vg_obj.primary_var_ii,
    #         self.phase_randomize_vary_mean,
    #         adjust_prim=(primary_var_sim == self.primary_var),
    #     )
    #     self.fft_sim.loc[dict(station=station_name_)] = fft_sim
    # if heat_wave_kwds is not None:
    #     self.heat_waves = wplt.HeatWavesN(
    #         self.fft_sim.sel(variable=primary_var_sim).mean("station"),
    #         **heat_wave_kwds,
    #     )

    vg_ph = partial(
        _vg_ph,
        rphases=rphases,
        wcop=wcop,
        # phase_randomize=phase_randomize,
        phase_randomize_vary_mean=phase_randomize_vary_mean,
    )
    for station_i, (station_name, svg) in enumerate(vgs.items()):
        try:
            theta_incr = theta_incrs[station_name]
        except (KeyError, TypeError, IndexError):
            theta_incr = theta_incrs
        if DEBUG:
            print("in sim_one ", heat_wave_kwds)
        sim_returned = svg.simulate(
            sim_func=None if usevg else vg_ph,
            primary_var=primary_var,
            theta_incr=theta_incr,
            phase_randomize=phase_randomize,
            phase_randomize_vary_mean=phase_randomize_vary_mean,
            sim_func_kwds=dict(
                stop_at=stop_at,
                wcop=wcop,
                return_rphases=return_rphases,
                primary_var_sim=primary_var_sim,
                heat_wave_kwds=heat_wave_kwds,
            ),
            *args,
            **kwds,
        )
        if return_rphases:
            _, sim, ranks_sim, rphases = sim_returned
        elif usevg:
            _, sim = sim_returned
        else:
            _, sim, ranks_sim = sim_returned
        if station_i == 0:
            sim_sea = xr.DataArray(
                np.empty((n_stations, K, T_sim)),
                coords=[station_names, varnames, sim_times],
                dims=["station", "variable", "time"],
            )
            sim_trans = xr.full_like(sim_sea, np.nan)
        sim_sea.loc[dict(station=station_name)] = sim
        sim_trans.loc[dict(station=station_name)] = svg.sim
    if conversions:
        sim_sea, sim_trans = _rename_by_conversions(
            conversions, varnames, sim_sea, sim_trans
        )
    return SimResult(sim_sea, rphases=rphases, sim_trans=sim_trans)


def _vg_ph(
    vg_obj,
    sc_pars,
    wcop=None,
    rphases=None,
    phase_randomize_vary_mean=0.25,
    stop_at=None,
    return_rphases=False,
    primary_var_sim=None,
    heat_wave_kwds=None,
):
    """Call-back function for VG.simulate. Replaces a time_series_analysis
    model.

    Simlified version of Multisite._vg_ph for multiprocessing

    """
    if DEBUG:
        print(current_process().name + " in _vg_ph. acquiring lock")
    with lock:
        station_name = vg_obj.station_name
        primary_var = vg_obj.primary_var
        primary_var_ii = vg_obj.primary_var_ii
        T_sim = vg_obj.T_sim
        sim_times = vg_obj.sim_times
        # As = wcop.As.sel(station=station_name, drop=True)
        As = wcop.As
        fft_dist = wcop.fft_dists[station_name]
        qq_dist = wcop.qq_dists[station_name]
        data_trans_dist = wcop.data_trans_dists[station_name]
        usevine = wcop.usevine
        if usevine:
            varnames_vine = wcop.vine.varnames
            sim_dist = wcop.sim_dists[station_name]
        zero_phases = wcop.zero_phases
        vine = wcop.vine
        varnames_wcop = wcop.varnames
        heat_waves = wcop.heat_waves
    if DEBUG:
        print(current_process().name + " in _vg_ph. released lock")
    As = As.sel(station=station_name, drop=True)
    if primary_var_sim is None:
        primary_var_sim = primary_var

    # adjust zero-phase
    phases = []
    for phase_ in rphases:
        phase_[:, 0] = zero_phases[station_name]
        phases += [phase_]
    rphases = phases

    fft_sim = np.concatenate(
        [np.fft.ifft(As * np.exp(1j * phases_)).real for phases_ in rphases],
        axis=1,
    )[:, :T_sim]

    # debias fft sim
    fft_sim = _debias_fft_sim(fft_sim, fft_dist, qq_dist)

    # add scenario perturbations
    fft_sim = _adjust_fft_sim(
        fft_sim,
        # qq_mean,
        # qq_std,
        sc_pars,
        primary_var_ii,
        phase_randomize_vary_mean,
        adjust_prim=(primary_var_sim == primary_var),
    )

    if usevine:
        # qq = dists.norm.cdf(fft_sim)
        qq = np.array(
            [
                fft_dist[varname].cdf(sim)
                for varname, sim in zip(fft_dist.keys(), fft_sim)
            ]
        )
        if primary_var_sim != primary_var:
            primary_var_sim_i = varnames_wcop.index(primary_var_sim)

            # heat wave experimentation
            # get heat waves and make them worse
            if DEBUG:
                print(current_process().name + " in _vg_ph. before heatwave")
            if heat_wave_kwds is not None:
                sim_prim_xr = xr.DataArray(
                    fft_sim[primary_var_sim_i], coords=dict(time=sim_times)
                )
                # heat_waves = wplt.heatwaves_kuglitsch(sim_prim_xr)
                # heat_waves = wplt.HeatWavesN(sim_prim_xr, n_per_summer=3)
                if DEBUG:
                    print(
                        f"Adding heat waves "
                        f"(n_days={heat_waves.mask.sum().values}, "
                        f"diff={heat_wave_kwds['diff']})"
                    )
                sim_prim_xr.values[heat_waves.mask] += heat_wave_kwds["diff"]
                print(qq[primary_var_sim_i, heat_waves.mask].mean())
                qq[primary_var_sim_i] = dists.norm.cdf(sim_prim_xr.values)
                print(qq[primary_var_sim_i, heat_waves.mask].mean())
            if DEBUG:
                print(current_process().name + " in _vg_ph. after heatwave")

            # get a baseline U
            T = qq.shape[1]
            trend = (
                np.arange(T, dtype=float)
                / T
                * sc_pars.m_trend[primary_var_sim_i]
            )

            # ranks_sim = vine.simulate(
            #     T=np.arange(T),
            #     randomness=qq,
            #     stop_at=varnames_vine.index(primary_var_sim) + 1,
            # )
            # # ranks_sim = _debias_ranks_sim(ranks_sim, sim_dist)
            # # U_i = dists.norm.cdf(
            # #     dists.norm.ppf(ranks_sim[primary_var_sim_i])
            # #     + (sc_pars.m_t + sc_pars.m)[primary_var_sim_i]
            # #     + trend
            # # )
            # U_i = prim_dist.cdf(
            #     prim_dist.ppf(ranks_sim[primary_var_sim_i])
            #     + (sc_pars.m_t + sc_pars.m)[primary_var_sim_i]
            #     + trend
            # )
            # qq[primary_var_sim_i] = U_i
            prim_dist = sim_dist[primary_var]
            qq[primary_var_sim_i] = prim_dist.cdf(
                prim_dist.ppf(qq[primary_var_sim_i])
                + (sc_pars.m_t + sc_pars.m)[primary_var_sim_i]
                + trend
            )
            ranks_sim = vine.simulate(
                T=np.arange(T),
                randomness=qq,
                stop_at=stop_at,
                primary_var=primary_var_sim,
                # U_i=U_i,
            )
            ranks_sim = _debias_ranks_sim(ranks_sim, sim_dist)
        else:
            # U_i = None
            ranks_sim = vine[station_name].simulate(
                T=np.arange(qq.shape[1]),
                randomness=qq,
                stop_at=stop_at,
            )
            ranks_sim = _debias_ranks_sim(ranks_sim, sim_dist)
        # sim = dists.norm.ppf(ranks_sim)
        sim_trans = _retransform_sim(ranks_sim, data_trans_dist)
        # Transform from transformed space to seasonal space
        # This is necessary because VG's simulate() expects sim_func to return
        # seasonal space data when a custom sim_func is provided
        sim = seasonal_back(
            vg_obj.dist_sol, sim_trans, varnames_wcop, doys=vg_obj.sim_doys
        )
        sim /= vg_obj.sum_interval
        if stop_at is None:
            assert np.all(np.isfinite(sim))
        else:
            var_ii = [
                varnames_wcop.index(varname)
                for varname in varnames_vine[:stop_at]
            ]
            assert np.all(np.isfinite(sim[var_ii]))
    else:
        sim = fft_sim
        ranks_sim = dists.norm.cdf(fft_sim)

    if DEBUG:
        print(current_process().name + " in _vh_ph. done.")
    if return_rphases:
        return sim, ranks_sim, rphases
    return sim, ranks_sim


class ECDF:
    def __init__(self, data, data_min=None, data_max=None):
        self.data = data
        fin_mask = np.isfinite(data)
        data_fin = data[fin_mask]
        if data_min is None:
            data_min = data_fin.min()
        if data_max is None:
            data_max = data_fin.max()
        sort_ii = np.argsort(data_fin)
        self.ranks_rel = np.full(len(data), np.nan)
        self.ranks_rel[fin_mask] = (
            stats.rankdata(data_fin, "min") - 0.5
        ) / len(data_fin)
        self._data_sort_pad = np.concatenate(
            ([data_min], data_fin[sort_ii], [data_max])
        )
        self._ranks_sort_pad = np.concatenate(
            ([0], self.ranks_rel[fin_mask][sort_ii], [1])
        )
        self._cdf = interpolate.interp1d(
            self._data_sort_pad,
            self._ranks_sort_pad,
            bounds_error=False,
            fill_value=(0, 1),
        )
        self._ppf = interpolate.interp1d(
            self._ranks_sort_pad,
            self._data_sort_pad,
            # bounds_error=False,
            fill_value=(data_min, data_max),
        )

    def cdf(self, x=None):
        if x is None:
            return self.ranks_rel
        return np.where(np.isfinite(x), self._cdf(x), np.nan)

    def ppf(self, p=None):
        if p is None:
            return self.data
        return np.where(np.isfinite(p), self._ppf(p), np.nan)

    def plot_cdf(self, fig=None, ax=None, *args, **kwds):
        if fig is None or ax is None:
            fig, ax = plt.subplots()
        ax.plot(self._data_sort_pad, self._ranks_sort_pad, *args, **kwds)
        return fig, ax


class Multisite:
    def __init__(
        self,
        xds,
        *args,
        primary_var="theta",
        discretization="D",
        verbose=False,
        infilling=None,
        refit_vine=False,
        station_vines=False,
        asymmetry=False,
        rain_method="simulation",
        cop_candidates=None,
        debias=True,
        scop_kwds=None,
        vgs_cache_dir=None,
        vine_cache=None,
        pad_input=True,
        reinitialize_vgs=False,
        conversions=None,
        **kwds,
    ):
        """Multisite weather generation using vines and phase randomization.

        Parameters
        ----------
        xds : xr.Dataset
            Should contain the coordinates "time", "variable" and
            "station". Hourly discretization
        primary_var : str, one of var_names from __init__ or sequence of those,
                optional
            All disturbances (mean_arrival, distrubance_std, theta_incr,
            theta_grad and climate_signal) correspond to changes in this
            variable.
        infilling : None or "phase_inflation" or "vg"
            phase_inflation
                Do phase inflation before fitting the vine. This might
                possibly alter the dependency structure, but fills in
                missing values.
            vg
                Use vg's VAR process for infilling.
        pad_hourly : boolean
            Pad missing hours at the beginning of the input.
        """
        self.vgs_cache_dir = (
            cop_conf.vgs_cache_dir if vgs_cache_dir is None else vgs_cache_dir
        )
        self.vine_cache = (
            cop_conf.vine_cache if vine_cache is None else vine_cache
        )
        self.varnames = [
            str(varname) for varname in xds.coords["variable"].data
        ]
        # if "R" is included, put it second for better fitting!
        # if "R" in self.varnames:
        #     varnames_rest = [name for name in self.varnames
        #                      if name not in ("theta", "R")]
        #     self.varnames = ["theta", "R"] + varnames_rest
        #     xds = xds.sel(variable=self.varnames)
        self.station_names = list(xds.coords["station"].data)
        self.xds = xds
        try:
            self.longitudes = xds["longitude"]
            self.latitudes = xds["latitude"]
        except KeyError:
            print("No latitudes/longitudes in xds.")
            self.longitudes = self.latitudes = None
        if self.longitudes is not None and self.latitudes is not None:
            assert np.all(np.isfinite(self.longitudes))
            assert np.all(np.isfinite(self.latitudes))
            xds = xds.drop_vars(("latitude", "longitude"))
        self.xar = (
            xds.to_array("station")
            .transpose("station", "variable", "time")
            .sel(station=self.station_names)
        )
        if pad_input:
            self.xar = self.pad_input()
        if isinstance(primary_var, str):
            primary_var = (primary_var,)
        self.primary_var = primary_var
        self.discr = discretization
        self.verbose = verbose
        self.verbose_old = None
        self.phase_inflation = False
        self.vg_infilling = False
        if infilling == "phase_inflation":
            self.phase_inflation = True
        elif infilling == "vg":
            self.vg_infilling = True
        self.asymmetry = asymmetry
        self.rain_method = rain_method
        if cop_candidates is None:
            cop_candidates = cops.all_cops
        self.cop_candidates = cop_candidates
        self.scop_kwds = scop_kwds
        self.conversions = conversions
        # for pickling ease
        self.args, self.kwds = args, kwds

        self.refit_vine = refit_vine
        self.station_vines = station_vines
        self.vgs = OrderedDict()
        self.K = self.n_variables = len(self.varnames)
        # match self.discr:
        #     case "D":
        #         self.sum_interval = 24
        #     case "H":
        #         self.sum_interval = 1
        #     case _:
        #         raise RuntimeError(
        #             f"Discretization '{self.discr}' not supported"
        #         )
        self.n_stations = len(self.station_names)
        self.times = self.xar.time
        self.varnames_refit = self.varnames_dis = self.sim_sea_dis = None
        start_dt, end_dt = pd.to_datetime(self.xar.time.data[[0, -1]])
        self.times_daily = pd.date_range(start_dt, end_dt, freq=self.discr)
        self.dtimes = self.times_daily.to_pydatetime()

        if "refit" in kwds and kwds["refit"]:
            self.refit = True
            # this means we also need a new vine!
            # vine.clear_vine_cache()
            refits = kwds["refit"]
            if refits is not True:
                if isinstance(refits, str):
                    refits = kwds["refit"] = [refits]
                station_names_refit = [
                    name for name in refits if name in self.station_names
                ]
                self.varnames_refit = [
                    name for name in refits if name in self.varnames
                ]
            else:
                station_names_refit = None
            self._clear_vgs_cache(station_names_refit)
        else:
            self.refit = False
        self._init_vgs(reinitialize_vgs, *args, **kwds)

        # this is useful from time to time
        # self.data_daily = self.xar.resample(time=self.discr).mean(
        #     dim="time",
        #     # skipna=True
        # )
        self.T_daily = len(self.data_daily.coords["time"])

        nans = self.data_daily.isnull()
        if np.any(nans) and infilling is None:
            print("Nan sums:\n", nans.sum("time").to_pandas())
            raise ValueError("nans in xds. Remove or use an infilling method.")

        # household variables for vines and phase randomization
        self.cop_quantiles = xr.full_like(self.data_trans, np.nan)
        self.fft_sim = None  # xr.full_like(self.data_trans, np.nan)
        self.As = xr.full_like(self.data_trans, np.nan)
        self.rphases = self._rphases = self.zero_phases = self.vine = None
        self.qq_dists, self.fft_dists, self.sim_dists = {}, {}, {}

        # property caches
        self._obs_means = None

        # filled during simulation
        self.sim = None  # xr.full_like(self.data_trans, np.nan)
        self.ranks_sim = None  # xr.full_like(self.sim, np.nan)
        self.sim_sea = self._sim_sea = self._sim_sea_dis = self.ensemble = None
        self.ensemble_dir = self.sc_pars_sum = None
        # for saving expensive heatwave calculation intermediate results
        self._heatwave_bounds = self.heat_waves = None

    def __getstate__(self):
        dict_ = dict(self.__dict__)
        if "vgs" in dict_:
            del dict_["vgs"]
        return dict_

    def __setstate__(self, dict_):
        self.__dict__ = dict_
        self.vgs = OrderedDict()
        self.vgs_cache_dir = cop_conf.vgs_cache_dir
        self.vine_cache = cop_conf.vine_cache
        self._init_vgs(*self.args, **self.kwds)

    def __eq__(self, other):
        if not hasattr(other, "__getitem__"):
            return False
        for name, svg in self.items():
            svg_other = other.get(name)
            if svg != svg_other:
                return False

    def save(self):
        filename = (
            "_".join(sorted(self.station_names) + [self.identifier]) + ".pkl"
        )
        filepath = cop_conf.cache_dir / filename
        if self.verbose:
            print(f"Pickling {self} to:\n{filepath}")
        with open(filepath, "wb") as fi:
            dill.dump(self, fi)
        return filepath

    @classmethod
    def load(cls, filepath):
        with open(filepath, "rb") as fi:
            return dill.load(fi)

    @property
    def obs_means(self):
        if self._obs_means is None:
            self._obs_means = self.data_daily.mean("time")
        return self._obs_means

    @property
    def station_names_short(self):
        names = {}
        for name in self.station_names:
            if "," in name:
                name_short = name.split(",")[0]
            elif "-" in name:
                name_short = name.split("-")[0]
            else:
                name_short = name
            names[name] = name_short
        return names

    def __getattr__(self, name):
        if name.startswith("plot_") and name not in dir(self):
            # call the wplt method on all vgs
            def meta_plot(*args, **kwds):
                returns = {}
                station_names = kwds.pop("stations", self.vgs.keys())
                fig_axs = kwds.pop("fig_axs", None)
                if isinstance(station_names, str):
                    station_names = (station_names,)
                stations = {name: self.vgs[name] for name in station_names}
                for station_name, svg in stations.items():
                    longitude = float(
                        self.longitudes.sel(station=station_name)
                    )
                    latitude = float(self.latitudes.sel(station=station_name))
                    svg._conf_update(
                        dict(longitude=longitude, latitude=latitude)
                    )
                    if fig_axs is not None:
                        fig, axs = fig_axs[station_name]
                    else:
                        fig, axs = None, None
                    fig, axs = getattr(svg, name)(
                        figs=fig, axss=axs, *args, **kwds
                    )
                    for fig_ in np.atleast_1d(fig):
                        wplt.suptitle_prepend(fig_, station_name)
                    returns[station_name] = fig, axs
                return returns

            return meta_plot
        try:
            return self.__dict__[name]
        except KeyError:
            raise AttributeError(
                f"'{type(self).__name__}' object has no attribute '{name}'"
            )

    def __getitem__(self, name):
        if isinstance(name, int):
            return self.vgs[self.station_names[name]]
        try:
            return self.vgs[name]
        except KeyError:
            raise KeyError(f"Station {name} unknown.")

    def keys(self):
        return self.vgs.keys()

    def values(self):
        return self.vgs.values()

    def items(self):
        return self.vgs.items()

    @property
    def start_str(self):
        return self.dtimes[0].strftime("%Y-%m-%d")

    @property
    def end_str(self):
        return self.dtimes[-1].strftime("%Y-%m-%d")

    def pad_input(self):
        start_hour = int(self.xar.coords["time"][0].dt.hour)
        if start_hour:
            xar_pad = self.xar.isel(time=slice(24 - start_hour, 24))
            xar_pad.coords["time"] = xar_pad.time - pd.Timedelta(days=1)
            return xr.concat(
                (xar_pad, self.xar),
                dim="time",
            )
        else:
            if self.verbose:
                print("No need to pad input")
            return self.xar

    def _init_vgs(self, reinitialize_vgs=False, *args, **kwds):
        """Initiate VG instances to get transformed data."""
        # gather transformed data from all vg instances
        data_trans = (
            xr.full_like(self.xar, 0)
            .resample(time=self.discr)
            .mean(dim="time")
        )
        self.data_trans_dists = {}
        data_daily = xr.full_like(data_trans, np.nan)
        self.ranks = xr.full_like(data_trans, np.nan)
        if "R" in self.varnames:
            self.rain_mask = xr.full_like(
                self.ranks.sel(variable="R"), False, dtype=bool
            )
        refit = "refit" in kwds
        if refit and isinstance(kwds["refit"], Iterable):
            # refit_vars = (set(kwds.get("refit", []))
            #               & set(self.varnames))
            refit_vars = self.varnames_refit
            refit_stations = set(kwds.get("refit", [])) & set(
                self.station_names
            )
        else:
            refit_vars = refit_stations = []
        for station_name in self.station_names:
            self.data_trans_dists[station_name] = {}
            cache_file = self.cache_file(station_name)
            (self.vgs_cache_dir / station_name).mkdir(
                exist_ok=True, parents=True
            )
            seasonal_cache_file = cache_file.parent / cache_file.stem
            if self.longitudes is not None:
                longitude = float(self.longitudes.sel(station=station_name))
            else:
                longitude = None
            if self.latitudes is not None:
                latitude = float(self.latitudes.sel(station=station_name))
            else:
                latitude = None
            if (
                not refit_vars
                and station_name not in refit_stations
                and cache_file.exists()
                and not reinitialize_vgs
            ):
                if self.verbose:
                    print(
                        f"Recovering VG instance of {station_name} "
                        f"from:\n{cache_file}"
                    )
                with cache_file.open("rb") as fi:
                    svg = dill.load(fi)
                    svg._conf_update(
                        dict(
                            longitude=longitude,
                            latitude=latitude,
                            seasonal_cache_file=seasonal_cache_file,
                            cache_dir=cache_file.parent,
                        )
                    )
            else:
                if self.verbose:
                    print(
                        f"Fitting a VG instance on {station_name} "
                        f"saving to:\n{cache_file}"
                    )
                data = (
                    self.xar.sel(station=station_name, drop=True)
                    .to_dataset(dim="variable")
                    .to_dataframe()
                )
                cache_dir = str(self.vgs_cache_dir / station_name)
                kwds_ = {
                    key: value for key, value in kwds.items() if key != "refit"
                }
                if refit:
                    if kwds["refit"] is True:
                        kwds_["refit"] = True
                    elif station_name in refit_stations:
                        kwds_["refit"] = True
                    elif refit_vars:
                        kwds_["refit"] = list(refit_vars)
                conf_update = dict(
                    longitude=longitude,
                    latitude=latitude,
                    seasonal_cache_file=seasonal_cache_file,
                )
                if self.conversions:
                    for forward, _ in self.conversions:
                        _times, data, varnames = forward(
                            data.index, data.values, list(data.columns)
                        )
                    data = pd.DataFrame(
                        index=_times, data=data, columns=varnames
                    )
                svg = varwg.VG(
                    list(data.columns),
                    met_file=data,
                    cache_dir=cache_dir,
                    # we do not need it and don't want it to
                    # be read from the configuration file
                    data_dir="",
                    conf_update=conf_update,
                    dump_data=False,
                    # sum_interval=self.sum_interval,
                    station_name=station_name,
                    rain_method=self.rain_method,
                    infill=self.vg_infilling,
                    *args,
                    **kwds_,
                )
                with cache_file.open("wb") as fi:
                    dill.dump(svg, fi)
            self.vgs[station_name] = svg
            if "R" in self.varnames:
                self.rain_mask.loc[dict(station=station_name)] = svg.rain_mask
            for var_i, varname in enumerate(self.varnames):
                data_trans_ = svg.data_trans[var_i]
                data_trans.loc[
                    dict(station=station_name, variable=varname)
                ] = data_trans_
                # self.data_trans_dists[station_name][varname] = ECDF(
                #     data_trans_, data_min=-9, data_max=9
                # )
                self.data_trans_dists[station_name][varname] = dists.norm(
                    *dists.norm.fit(data_trans_)
                )
                # also replace the observations with the infilled data
                data_daily.loc[
                    dict(station=station_name, variable=varname)
                ] = (svg.data_raw[var_i] / svg.sum_interval[var_i, 0])
        # this sets verbosity on all vg instances
        self.verbose = self.verbose
        if self.phase_inflation:
            if self.verbose:
                print("Phase inflation")
            data_trans = self._phase_inflation(data_trans)
        elif self.vg_infilling:
            if self.verbose:
                print("Infilling nans with vg's VAR process.")
            data_trans = self._vg_infilling(data_trans)
        else:
            data_trans = data_trans.interpolate_na("time")
        self.data_trans = data_trans
        self.data_daily = data_daily
        # ranks = dists.norm.cdf(self.data_trans)
        ranks = xr.full_like(self.data_trans, np.nan)
        for station_name in self.station_names:
            ranks.loc[dict(station=station_name)] = _transform_sim(
                self.data_trans.sel(station=station_name),
                self.data_trans_dists[station_name],
            )
        ranks.data[(ranks.data <= 0) | (ranks.data >= 1)] = np.nan
        self.ranks.values = ranks
        self.ranks = self.ranks.interpolate_na(dim="time")
        assert np.all(np.isfinite(self.ranks.values))
        if not self.station_vines:
            # reorganize so that variable dependence does not consider
            # inter-site relationships
            self.ranks = self.ranks.stack(rank=("station", "time"))
            if "R" in self.varnames:
                self.rain_mask = self.rain_mask.stack(rank=("station", "time"))

    @property
    def identifier(self):
        return "_".join(
            (self.discr, self.rain_method, self.start_str, self.end_str)
        )

    def cache_file(self, station_name):
        return (
            self.vgs_cache_dir
            / station_name
            / f"{station_name}_{self.identifier}.pkl"
        )

    def _clear_vgs_cache(self, station_names=None):
        if station_names is None:
            station_names = self.station_names
        for station_name in station_names:
            cache_file = self.cache_file(station_name)
            if cache_file.exists():
                cache_file.unlink()

    def _phase_inflation(self, data_ar):
        varwg.reseed((0))
        if self.verbose:
            data = data_ar.values.copy()
        else:
            data = data_ar.values
        nan_mask = np.isnan(data)
        data[nan_mask] = 0
        T = data.shape[2]
        # n_missing = nan_mask.sum(axis=2)
        # data *= np.sqrt((T - 1) / (n_missing - 1))[..., None]
        std_obs = np.std(data[~nan_mask])[..., None]
        As = np.fft.rfft(data, n=T)
        # phases = np.random.uniform(0, 2 * np.pi, As.shape[2])

        phases = np.zeros(As.shape[2])
        As_stacked = np.abs(np.vstack(As))
        nan_mask_stacked = np.vstack(nan_mask)
        missing_mean = np.mean(nan_mask_stacked, axis=1)
        fullest_var_i = np.argmax(np.mean(nan_mask_stacked, axis=1))
        # find frequencies which are weak in the fullest and strong in
        # the emptiest variables
        n_missing_max = max(nan_mask_stacked.sum(axis=1))
        ii = np.argsort(
            np.sum(As_stacked * (1 - missing_mean[:, None]), axis=0)
            - As_stacked[fullest_var_i]
        )[: n_missing_max // 2]
        # ii = np.argsort(np.sum(As_stacked * (1 - missing_mean[:, None]),
        #                        axis=0)
        #                 - As_stacked[fullest_var_i])
        phases[ii] = varwg.rng.uniform(0, np.pi, len(ii))

        # def opt_func(phase, phases, i):
        #     phases[i] = phase
        #     As_new = As * np.exp(1j * phases)
        #     data_new = np.fft.irfft(As_new, n=T)
        #     rsme = np.sqrt(np.nanmean((data[~nan_mask] -
        #                                data_new[~nan_mask]) ** 2))
        #     # standard deviation in data gap regions
        #     std = np.nanstd(data_new[nan_mask])
        #     return rsme + (1 - std) ** 2

        # for i in tqdm(ii):
        #     phases[i] = minimize_scalar(opt_func,
        #                                 bounds=(0, 2 * np.pi),
        #                                 args=(phases, i),
        #                                 ).x

        # if self.discr == "H":
        #     # if we are hourly discretized, do not change the phases
        #     # of the near-daily frequencies
        #     freq = np.fft.rfftfreq(T)
        #     daily_i = np.where(np.isclose(freq, 1 / 24))[0][0]
        #     freq_slice = slice(daily_i - 4, daily_i + 4)
        #     phases = np.broadcast_to(phases, As.shape).copy()
        #     phases[..., freq_slice] = np.angle(As)[..., freq_slice]

        As_new = As * np.exp(1j * phases)
        data = np.fft.irfft(As_new, n=T)
        data *= std_obs / np.nanstd(data, axis=2)[..., None]

        # if self.verbose:
        #     prop_cycle = plt.rcParams['axes.prop_cycle']
        #     edgecolor = prop_cycle.by_key()['color']
        #     inflated = xr.full_like(data_ar, np.nan)
        #     inflated.data = data
        #     fig, axs = self._plot_corr_scatter_var(data_ar,
        #                                            inflated,
        #                                            "inflated",
        #                                            facecolor=edgecolor[1],
        #                                            s=100)

        #     phases_full = np.random.uniform(0, 2 * np.pi, As.shape[2])
        #     As_full = As * np.exp(1j * phases_full)
        #     data_full = np.fft.irfft(As_full, n=T)
        #     data_full *= std_obs / np.nanstd(data_full, axis=2)[..., None]
        #     inflated_full = xr.full_like(data_ar, np.nan)
        #     inflated_full.data = data_full
        #     self._plot_corr_scatter_var(data_ar, inflated_full,
        #                                 "inflated", fig=fig, axs=axs,
        #                                 facecolor=edgecolor[2])

        #     # phases_rand = phases.copy()
        #     # phases_rand[ii] = np.random.uniform(0, np.pi, len(ii))
        #     # As_rand = As * np.exp(1j * phases_rand)
        #     # data_rand = np.fft.irfft(As_rand, n=T)
        #     # data_rand *= std_obs / np.nanstd(data_rand, axis=2)[..., None]
        #     # inflated_rand = xr.full_like(data_ar, np.nan)
        #     # inflated_rand.data = data_rand
        #     # self._plot_corr_scatter_var(data_ar,
        #     #                             inflated_rand,
        #     #                             "inflated", fig=fig, axs=axs,
        #     #                             facecolor=edgecolor[2])

        #     fig, axs = plt.subplots(nrows=self.n_stations,
        #                             ncols=self.n_variables,
        #                             sharex=True)
        #     axs = np.ravel(axs)
        #     for var_i, ax in enumerate(axs):
        #         time = data_ar.time
        #         obs = np.vstack(data_ar.values)[var_i]
        #         sim1 = np.vstack(inflated.values)[var_i]
        #         sim2 = np.vstack(inflated_full.values)[var_i]
        #         # sim2 = np.vstack(inflated_rand.values)[var_i]
        #         ax.plot(time, obs, label="observed", alpha=.5)
        #         ax.plot(time, sim1, label="light", alpha=.5)
        #         ax.plot(time, sim2, label="full", alpha=.5)
        #         # ax.plot(time, sim2, label="rand", alpha=.5)
        #     axs[0].draw_legend()

        #     self._plot_corr_scatter_stat(data_ar, inflated, "inflated")
        data_ar.data = data
        return data_ar

    def _vg_infilling(self, data_trans):
        for station_name, svg in self.vgs.items():
            if self.verbose:
                print(station_name)
            data_trans.loc[dict(station=station_name)] = (
                svg.infill_trans_nans()
            )
        return data_trans

    @property
    def verbose(self):
        if not hasattr(self, "_verbose"):
            self._verbose = False
        return self._verbose

    @verbose.setter
    def verbose(self, value):
        self._verbose = value
        if hasattr(self, "vgs"):
            for svg in self.vgs.values():
                svg.verbose = value

    def simulate(
        self,
        *args,
        usevine=True,
        usevg=False,
        phase_randomize=True,
        phase_randomize_vary_mean=0.25,
        write_to_disk=True,
        return_trans=False,
        stop_at=None,
        mask_fun=None,
        rphases=None,
        return_rphases=False,
        heat_wave_kwds=None,
        **kwds,
    ):
        self.usevine = usevine
        self.phase_randomize_vary_mean = phase_randomize_vary_mean
        self.write_to_disk = write_to_disk
        # allow for site-specific theta_incr
        theta_incrs = kwds.pop("theta_incr", None)
        primary_var_sim = kwds.pop("primary_var", self.primary_var)
        # self.sim_trans = xr.full_like(self.sim_sea, np.nan)
        self.sim_sea = self.sim_trans = None
        for station_i, (station_name, svg) in enumerate(self.vgs.items()):
            if self.verbose:
                print(f"Simulating {station_name}{' (vg)' if usevg else ''}")
                svg.verbose = False
            if theta_incrs is None:
                theta_incr = None
            elif isinstance(theta_incrs, dict):
                theta_incr = theta_incrs[station_name]
            else:
                theta_incr = theta_incrs
            sim_returned = svg.simulate(
                sim_func=None if usevg else self._vg_ph,
                primary_var=self.primary_var,
                # primary_var=primary_var_sim,
                theta_incr=theta_incr,
                phase_randomize=phase_randomize,
                phase_randomize_vary_mean=phase_randomize_vary_mean,
                sim_func_kwds=dict(
                    stop_at=stop_at,
                    mask_fun=mask_fun,
                    rphases=rphases,
                    wcop=self,
                    return_rphases=return_rphases,
                    primary_var_sim=primary_var_sim,
                    heat_wave_kwds=heat_wave_kwds,
                ),
                *args,
                **kwds,
            )
            if return_rphases:
                sim_times, sim_sea, ranks_sim, rphases = sim_returned
            elif usevg:
                sim_times, sim_sea = sim_returned
            else:
                sim_times, sim_sea, ranks_sim = sim_returned
            if self.conversions:
                for _, backward in self.conversions:
                    sim_sea = backward(None, sim_sea, svg.var_names)[1]
            if station_i == 0:
                self.sim_sea = xr.DataArray(
                    np.empty((self.n_stations, self.K, svg.T_sim)),
                    coords=[self.station_names, self.varnames, sim_times],
                    dims=["station", "variable", "time"],
                )
            self.sim_sea.loc[dict(station=station_name)] = sim_sea
            if self.verbose:
                self.print_means(station_name)
                print()
            if station_i == 0:
                self.sim_trans = xr.full_like(self.sim_sea, np.nan)
            self.sim_trans.loc[dict(station=station_name)] = svg.sim
            if station_i == 0:
                self.ranks_sim = xr.full_like(self.sim_sea, 0.5)
            if usevg:
                self.ranks_sim.loc[dict(station=station_name)] = (
                    dists.norm.cdf(svg.sim)
                )
                continue
            self.ranks_sim.loc[dict(station=station_name)] = ranks_sim
        # # in case we made conversions on the data, make sure to rename
        # # variables if necessary
        # if conversions := kwds.get("conversions", False):
        #     self.sim_sea, self.data_trans = _rename_by_conversions(
        #         conversions, self.varnames, self.sim_sea, self.data_trans
        #     )
        self.T_sim = svg.T_sim
        # the following two lines ensure that MultisiteConditional works!
        # make chosen phases available...
        self._rphases = self.rphases
        # ... but reset them also so we get new ones next time
        self.rphases = None
        if self.verbose:
            self.print_all_means()
        return SimResult(
            self.sim_sea, rphases=rphases, sim_trans=self.sim_trans
        )

    @property
    def sim_sea(self):
        return self._sim_sea

    @sim_sea.setter
    def sim_sea(self, xar):
        if xar is None:
            return
        self._sim_sea = xar
        times = pd.to_datetime(xar.time)
        for svg in self:
            svg.sim_times = times
            svg.sim_sea = xar.sel(station=svg.station_name).load().values

    @property
    def sim_sea_dis(self):
        return self._sim_sea_dis

    @sim_sea_dis.setter
    def sim_sea_dis(self, xar):
        if xar is None:
            return
        self._sim_sea_dis = xar
        times = pd.to_datetime(xar.time)
        for svg in self:
            svg.dis_sim_times = times
            svg.sim_sea_dis = xar.sel(station=svg.station_name).load().values

    def reset_sim(self):
        self.fft_sim = None

    def disaggregate(self, *args, **kwds):
        self.sim_sea_dis = None
        for station_i, (station_name, svg) in enumerate(self.vgs.items()):
            if self.verbose:
                print(f"Disaggregating {station_name}")
            svg.verbose = False
            longitude = float(self.longitudes.sel(station=station_name))
            latitude = float(self.latitudes.sel(station=station_name))
            svg._conf_update(
                dict(
                    longitude=longitude,
                    latitude=latitude,
                    station_name=station_name,
                )
            )
            times_dis, sim_dis = svg.disaggregate(
                latitude=latitude, longitude=longitude, *args, **kwds
            )
            if station_i == 0:
                self.sim_sea_dis = xr.DataArray(
                    np.empty((self.n_stations, self.K, sim_dis.shape[1])),
                    coords=[self.station_names, self.varnames, times_dis],
                    dims=["station", "variable", "time"],
                )
            self.sim_sea_dis.loc[dict(station=station_name)] = sim_dis
        self.varnames_dis = self[0].var_names_dis
        return self.sim_sea_dis

    def simulate_ensemble(
        self,
        n_realizations,
        name="calibration",
        name_derived=None,
        clear_cache=False,
        csv=False,
        dis_kwds=None,
        write_to_disk=True,
        ensemble_root=None,
        *args,
        **kwds,
    ):
        # TODO: the first realization is weird, so omit it for now
        n_realizations += 1
        if dis_kwds is not None:
            disaggregate = True
            name = f"{name}_disag"
        else:
            disaggregate = False
        # ensure those are written. they might be needed for derived scenarios
        kwds.update(return_trans=True)
        ensemble_root = (
            cop_conf.ensemble_root if ensemble_root is None else ensemble_root
        )
        self.ensemble_dir = ensemble_dir = ensemble_root / name
        if clear_cache and ensemble_dir.exists():
            shutil.rmtree(ensemble_dir)
        ensemble_dir.mkdir(exist_ok=True, parents=True)
        if self.verbose:
            print(f"Starting Ensemble Simulations for {name}")
            print(f"Will save nc-files here:\n{ensemble_dir}")
        # silence the vgs for the moment, so we can get a nice
        # uninterrupted progress bar
        self.verbose_old = self.verbose
        self.write_to_disk = write_to_disk
        self.verbose = False
        filepaths = [
            ensemble_dir / f"{name}_real_{real_i:0{cop_conf.n_digits}}.nc"
            for real_i in range(n_realizations)
        ]
        # filepath_rphases = filepaths[0].parent / (
        #     filepaths[0].stem + "_phases"
        # )
        filepaths_rphases = [
            filepath.parent / (filepath.stem + "_phases.npy")
            for filepath in filepaths
        ]
        if name_derived:
            ensemble_dir_derived = ensemble_root / name_derived
            if not ensemble_dir_derived.exists():
                name_derived = (
                    f"{name_derived}_disag"
                    if not name_derived.endswith("_disag")
                    else name_derived
                )
                ensemble_dir_derived = ensemble_root / name_derived
            filepaths_rphases_src = [
                ensemble_dir_derived
                / (name_derived + filepath.stem[len(name) :] + "_phases.npy")
                for filepath in filepaths
            ]
            if not filepaths_rphases_src[0].exists():
                raise RuntimeError(
                    f"Could not find phases here: {filepaths_rphases_src[0]}"
                )
        if disaggregate:
            # keep the daily values as well!
            filepaths_daily = [
                ensemble_dir
                / f"{name}_real_daily_{real_i:0{cop_conf.n_digits}}.nc"
                for real_i in range(n_realizations)
            ]
        else:
            filepaths_daily = filepaths

        filepaths_trans = [
            filepath.parent / (filepath.stem + "_trans.nc")
            for filepath in filepaths
        ]
        if cop_conf.PROFILE:
            for real_i in tqdm(range(n_realizations)):
                filepath = filepaths[real_i]
                if filepath.exists() and filepath.stat().st_size:
                    continue
                filepath_trans = filepaths_trans[real_i]
                varwg.reseed((1000 * real_i))
                if name_derived:
                    rphases = np.load(filepaths_rphases_src[real_i])
                else:
                    rphases = None
                sim_result = self.simulate(rphases=rphases, *args, **kwds)
                # don't recalibrate the resampler after the first simulation
                if "res_kwds" in kwds:
                    if "recalibrate" in kwds:
                        kwds["res_kwds"]["recalibrate"] = False
                sim_sea = sim_result.sim_sea
                assert np.all(np.isfinite(sim_sea))
                # sim_trans = self.sim_trans
                if disaggregate:
                    filepath_daily = filepaths_daily[real_i]
                    if write_to_disk:
                        sim_sea.to_netcdf(filepath_daily)
                    sim_sea_dis = self.disaggregate(**dis_kwds)
                    sim_sea, sim_sea_dis = xr.align(
                        sim_sea, sim_sea_dis, join="outer"
                    )
                    sim_sea.loc[dict(variable=self.varnames)] = (
                        sim_sea_dis.sel(variable=self.varnames)
                    )
                if write_to_disk:
                    sim_sea.to_netcdf(filepath)
                    if csv:
                        real_str = f"real_{real_i:0{cop_conf.n_digits}}"
                        csv_path = ensemble_dir / "csv" / real_str
                        self.to_csv(
                            csv_path, sim_sea, filename_prefix=f"{real_str}_"
                        )
                    np.save(filepaths_rphases[real_i], self.rphases)
                    if sim_result.sim_trans is not None:
                        sim_result.sim_trans.to_netcdf(filepath_trans)
        else:
            # this means we do parallel computation
            # do one simulation in the main loop to set up attributes
            # varwg.reseed((0))
            if (
                name_derived
                and filepaths_rphases_src[0].with_suffix(".npy").exists()
            ):
                rphases = np.load(filepaths_rphases_src[0].with_suffix(".npy"))
            else:
                rphases = None
            sim_result = self.simulate(rphases=rphases, *args, **kwds)
            # don't recalibrate the resampler after the first simulation
            if "res_kwds" in kwds:
                if "recalibrate" in kwds:
                    kwds["res_kwds"]["recalibrate"] = False
            sim_sea = sim_result.sim_sea
            np.save(filepaths_rphases[0], self._rphases)
            sim_times = sim_sea.coords["time"].data
            if disaggregate:
                filepath_daily = filepaths_daily[0]
                sim_sea.to_netcdf(filepath_daily)
                sim_sea_dis = self.disaggregate(**dis_kwds)
                sim_sea, sim_sea_dis = xr.align(
                    sim_sea, sim_sea_dis, join="outer"
                )
                sim_sea.loc[dict(variable=self.varnames)] = sim_sea_dis.sel(
                    variable=self.varnames
                )
            if write_to_disk:
                sim_sea.to_netcdf(filepaths[0])
                if csv:
                    real_i = 0
                    real_str = f"real_{real_i:0{cop_conf.n_digits}}"
                    csv_path = ensemble_dir / "csv" / real_str
                    self.to_csv(
                        csv_path, sim_sea, filename_prefix=f"{real_str}_"
                    )
                if sim_result.sim_trans is not None:
                    sim_result.sim_trans.to_netcdf(filepaths_trans[0])
            # filter realizations in advance according to output file
            # existance
            realizations = []
            filepaths_multi = []
            filepaths_multi_daily = []
            filepaths_trans_multi = []
            filepaths_multi_rphases = []
            filepaths_multi_rphases_src = []
            for real_i, filepath, filepath_daily in zip(
                range(1, n_realizations), filepaths[1:], filepaths_daily[1:]
            ):
                realization_missing = not (
                    filepath.exists()
                    and filepath.stat().st_size
                    and filepath_daily.exists()
                    and filepath_daily.stat().st_size
                )
                if realization_missing:
                    realizations += [real_i]
                    filepaths_multi += [filepath]
                    filepaths_multi_daily += [filepath_daily]
                    filepaths_trans_multi += [filepaths_trans[real_i]]
                    filepaths_multi_rphases += [filepaths_rphases[real_i]]
                    filepaths_multi_rphases_src += [
                        filepaths_rphases_src[real_i] if name_derived else None
                    ]
            self.varnames_refit = []
            with Pool(cop_conf.n_nodes) as pool:
                completed_reals = list(
                    tqdm(
                        pool.imap(
                            sim_one,
                            zip(
                                realizations,
                                repeat(len(realizations)),
                                repeat(self),
                                filepaths_multi,
                                filepaths_multi_daily,
                                filepaths_trans_multi,
                                filepaths_multi_rphases,
                                filepaths_multi_rphases_src,
                                repeat(args),
                                repeat(kwds),
                                repeat(dis_kwds),
                                repeat(sim_times),
                                repeat(csv),
                                repeat(ensemble_dir),
                                repeat(cop_conf.n_digits),
                                repeat(write_to_disk),
                                repeat(self.verbose),
                                repeat(kwds.get("conversions", None)),
                            ),
                            chunksize=max(
                                1, n_realizations // cop_conf.n_nodes
                            ),
                        ),
                        total=len(realizations) + 1,
                        initial=1,
                    )
                )
            assert len(completed_reals) == len(realizations)
        # now go back to the original number of realizations
        n_realizations -= 1
        if "conversions" in kwds:
            self.varnames = [
                str(varname)
                for varname in self.sim_sea.coords["variable"].data
            ]
        # expose the ensemble as a dask array
        drop_dummy = self.n_stations > 1
        try:
            self.ensemble = (
                xr.open_mfdataset(filepaths[1:], **mf_kwds)
                .assign_coords(realization=range(n_realizations))
                .to_array("dummy")
                .squeeze("dummy", drop=drop_dummy)
            )
        except KeyError as exc:
            print(exc)
            __import__("pdb").set_trace()
        except OSError as exc:
            print(exc)
            __import__("pdb").set_trace()
        except RuntimeError as exc:
            if exc.__str__() == "NetCDF: Not a valid ID":
                nc_file = exc.__context__.args[0][1][0]
                print(f"Removing offending nc-file ({nc_file})")
                Path(nc_file).unlink()
            raise

        if disaggregate:
            self.ensemble_daily = (
                # xr.open_mfdataset(filepaths_daily, **mf_kwds)
                xr.open_mfdataset(filepaths_daily[1:], **mf_kwds)
                .assign_coords(realization=range(n_realizations))
                .to_array("dummy")
                .squeeze("dummy", drop=drop_dummy)
            )
        else:
            self.ensemble_daily = self.ensemble
        try:
            self.ensemble_trans = (
                # xr.open_mfdataset(filepaths_trans, **mf_kwds)
                xr.open_mfdataset(filepaths_trans[1:], **mf_kwds)
                .assign_coords(realization=range(n_realizations))
                .to_array("dummy")
                .squeeze("dummy", drop=drop_dummy)
                # .squeeze(drop=drop_dummy)
            )
        except FileNotFoundError:
            print("Could not load transformed ensemble data.")
        except RuntimeError as exc:
            if exc.__str__() == "NetCDF: Not a valid ID":
                nc_file = exc.__context__.args[0][1][0]
                print(f"Removing offending nc-file ({nc_file})")
                Path(nc_file).unlink()
            raise

        self.ensemble.name = name
        self.verbose = self.verbose_old
        if self.verbose:
            for station_name in self.station_names:
                theta_incr = kwds.get("theta_incr", None)
                if theta_incr:
                    theta_incr = (
                        theta_incr
                        if np.isscalar(theta_incr)
                        else theta_incr[station_name]
                    )
                print(
                    f"\n{station_name}"
                    + (f" (theta_incr={theta_incr:.3f})" if theta_incr else "")
                )
                self.print_means(station_name)
            self.print_ensemble_means()
        return self.ensemble

    @classmethod
    def load_ensemble(self, name, n_realizations, **mf_dict):
        # this is because we omit the first realization due to
        # unexplored weirdness
        n_realizations += 1
        self.ensemble_dir = cop_conf.ensemble_root / name
        filepaths = [
            self.ensemble_dir / f"{name}_real_{real_i:0{cop_conf.n_digits}}.nc"
            for real_i in range(n_realizations)
        ]
        # this is because we omit the first realization due to
        # unexplored weirdness
        return (
            # xr.open_mfdataset(filepaths, **mf_dict)
            xr.open_mfdataset(filepaths[1:], **mf_dict)
            .assign_coords(realization=range(n_realizations))
            .to_array("dummy")
            .squeeze("dummy", drop=True)
        )

    def to_csv(self, csv_path, xar=None, filename_prefix=""):
        if xar is None:
            xar = self.sim_sea
        csv_path.mkdir(exist_ok=True, parents=True)
        for station_name in self.station_names:
            if self.varnames_dis is None:
                filename = f"{filename_prefix}{station_name}.csv"
                csv_df = xar.sel(station=station_name).to_pandas()
                csv_df.to_csv(csv_path / filename)
            else:
                filename = f"{filename_prefix}{station_name}_daily.csv"
                varnames_nondis = [
                    name
                    for name in self.varnames
                    if name not in self.varnames_dis
                ]
                csv_daily_df = (
                    xar.sel(station=station_name, variable=varnames_nondis)
                    .resample(time="D")
                    .mean()
                    .to_pandas()
                    .T
                )
                csv_daily_df.to_csv(csv_path / filename, float_format="%.3f")
                filename = f"{filename_prefix}{station_name}_hourly.csv"
                csv_hourly_df = (
                    xar.sel(station=station_name, variable=self.varnames_dis)
                    .to_pandas()
                    .T
                )
                csv_hourly_df.to_csv(csv_path / filename, float_format="%.3f")

    def print_means(self, station_name, n_eval=100):
        obs = self.obs_means.sel(station=station_name, drop=True).to_dataframe(
            "obs"
        )
        if self.ensemble is not None:
            sim = (
                self.ensemble.sel(station=station_name, drop=True)
                .isel(realization=slice(None, n_eval))
                .mean(["time", "realization"])
                .to_dataframe("sim")
            )
        else:
            sim_sea = (
                self.sim_sea if self.sim_sea_dis is None else self.sim_sea_dis
            )
            sim = (
                sim_sea.sel(station=station_name, drop=True)
                .mean("time")
                .to_dataframe("sim")
            )
        # exclude possible varnames_ext
        # sim = sim.loc[self.varnames]
        diff = pd.DataFrame(
            sim.values - obs.values, index=obs.index, columns=["diff"]
        )
        diff_perc = pd.DataFrame(
            100 * (sim.values - obs.values) / obs.values,
            index=obs.index,
            columns=["diff [%]"],
        )
        print(pd.concat([obs, sim, diff, diff_perc], axis=1).round(3))

    def print_all_means(self, n_eval=100):
        obs = self.obs_means.mean("station").to_dataframe("obs")
        if self.ensemble is not None:
            sim = (
                self.ensemble.isel(realization=slice(None, n_eval))
                .mean(["time", "realization", "station"])
                .to_dataframe("sim")
            )
        else:
            sim_sea = (
                self.sim_sea if self.sim_sea_dis is None else self.sim_sea_dis
            )
            sim = sim_sea.mean(["time", "station"]).to_dataframe("sim")
        # exclude possible varnames_ext
        # sim = sim.loc[self.varnames]
        diff = pd.DataFrame(
            sim.values - obs.values, index=obs.index, columns=["diff"]
        )
        diff_perc = pd.DataFrame(
            100 * (sim.values - obs.values) / obs.values,
            index=obs.index,
            columns=["diff [%]"],
        )
        print(pd.concat([obs, sim, diff, diff_perc], axis=1).round(3))

    def print_ensemble_means(self, n_eval=100):
        obs = self.obs_means.mean("station").to_dataframe("obs")
        if self.ensemble is not None:
            sim = (
                self.ensemble.isel(realization=slice(None, n_eval))
                .mean(["time", "station", "realization"])
                .to_dataframe("sim")
            )
        else:
            sim = self.sim_sea.mean(["time", "station"]).to_dataframe("sim")
        # exclude possible varnames_ext
        # sim = sim.loc[self.varnames]
        diff = pd.DataFrame(
            sim.values - obs.values, index=obs.index, columns=["diff"]
        )
        diff_perc = pd.DataFrame(
            100 * (sim.values - obs.values) / obs.values,
            index=obs.index,
            columns=["diff [%]"],
        )
        print(pd.concat([obs, sim, diff, diff_perc], axis=1).round(3))

    def _gen_vine_key(self, vg_obj, weights, station_names):
        if isinstance(station_names, str):
            station_str = station_names
        else:
            station_str = "_".join(sorted(station_names))
        return "_".join(
            (
                "_".join(sorted(vg_obj.var_names)),
                station_str,
                "_".join(str(i) for i in self.data_daily.data.shape),
                weights,
                # vg_obj.primary_var[0],
                # self.primary_var,
                (
                    "None"
                    if self.primary_var is None
                    else "_".join(sorted(self.primary_var))
                ),
                self.discr,
                self.rain_method,
            )
        )

    def _fit_vine_all(self, vg_obj, weights):
        with tools.shelve_open(self.vine_cache) as sh:
            key = self._gen_vine_key(vg_obj, weights, self.station_names)
            vine = None
            if key in sh and not (self.refit or self.refit_vine):
                try:
                    vine = sh[key]
                except EOFError:
                    # we have to refit
                    pass
                except dill.UnpicklingError:
                    pass
            if vine is None:
                dtimes = np.tile(self.dtimes, self.n_stations)
                vine = CVine(
                    self.ranks.data,
                    varnames=self.varnames,
                    dtimes=dtimes,
                    weights=weights,
                    central_node=vg_obj.primary_var[0],
                    # central_nodes=vg_obj.primary_var,
                    verbose=False,
                    tau_min=0,
                    fit_mask=(
                        self.rain_mask.data if "R" in self.varnames else None
                    ),
                    asymmetry=self.asymmetry,
                    cop_candidates=self.cop_candidates,
                    scop_kwds=self.scop_kwds,
                )
                sh[key] = vine
        return vine

    def _fit_vine(self, vg_obj, weights):
        if not self.station_vines:
            return self._fit_vine_all(vg_obj, weights)
        vines = dict()
        for station_name in self.station_names:
            if self.verbose:
                print(f"Fitting vine on {station_name}")
            key = self._gen_vine_key(vg_obj, weights, station_name)
            vine = None
            with tools.shelve_open(self.vine_cache) as sh:
                if key in sh and not (self.refit or self.refit_vine):
                    try:
                        vine = sh[key]
                    except EOFError:
                        # we have to refit
                        pass
                    except dill.UnpicklingError:
                        pass
                if vine is None:
                    ranks_data = (
                        self.ranks.unstack().sel(station=station_name).data
                    )
                    vine = CVine(
                        ranks_data,
                        varnames=self.varnames,
                        dtimes=self.dtimes,
                        weights=weights,
                        central_node=vg_obj.primary_var[0],
                        # central_nodes=vg_obj.primary_var,
                        verbose=False,
                        tau_min=0,
                        fit_mask=(
                            self.rain_mask.sel(station=station_name).data
                            if "R" in self.varnames
                            else None
                        ),
                        asymmetry=self.asymmetry,
                        cop_candidates=self.cop_candidates,
                        scop_kwds=self.scop_kwds,
                    )
                    sh[key] = vine
            vines[station_name] = vine
        return MultiStationVine(vines)

    def _vine_bias_fitting(self):
        T_data = len(self.cop_quantiles.coords["time"])
        T_sim = 10 * T_data
        rphases = _random_phases(
            self.K,
            T_sim,
            T_data,
            # source_phases=np.angle(self.As.sel(station=station_name)),
        )

        progress = tqdm if self.verbose else lambda x: x
        for station_name in progress(self.station_names):
            self.qq_dists[station_name] = qq_dist = {
                varname: ECDF(
                    self.qq_std.sel(
                        station=station_name, variable=varname
                    ).data
                )
                for varname in self.varnames
            }

            # adjust zero-phase
            phases = []
            for phase_ in rphases:
                phase_[:, 0] = self.zero_phases[station_name]
                phases += [phase_]
            rphases = phases

            fft_sim = np.concatenate(
                [
                    np.fft.ifft(
                        self.As.sel(station=station_name)
                        * np.exp(1j * phases_)
                    ).real
                    for phases_ in rphases
                ],
                axis=1,
            )

            self.fft_dists[station_name] = fft_dist = {
                varname: ECDF(
                    fft_sim[var_i],
                    data_min=-np.inf,
                    data_max=np.inf,
                )
                for var_i, varname in enumerate(self.varnames)
            }
            fft_sim = _debias_fft_sim(fft_sim, fft_dist, qq_dist)
            if self.usevine:
                qq = dists.norm.cdf(fft_sim)
                sim = self.vine[station_name].simulate(
                    randomness=qq, T=np.arange(T_sim)
                )
                self.sim_dists[station_name] = {
                    varname: ECDF(
                        sim[var_i],
                        # data_min=1e-12,
                        # data_max=1 - 1e-12,
                        data_min=0,
                        data_max=1,
                    )
                    for var_i, varname in enumerate(self.varnames)
                }

            # fig, axs = plt.subplots(
            #     nrows=self.K, ncols=2, sharex="col", figsize=(self.K, 5)
            # )
            # for (ax0, ax1), varname in zip(axs, self.varnames):
            #     self.qq_dists[station_name][varname].plot_cdf(
            #         fig=fig, ax=ax0, label="qq_dist"
            #     )
            #     self.fft_dists[station_name][varname].plot_cdf(
            #         fig=fig, ax=ax0, label="fft_dists"
            #     )
            #     ax0.legend(loc="best")
            #     ax0.set_title(varname)
            #     self.sim_dists[station_name][varname].plot_cdf(
            #         fig=fig, ax=ax1, label="sim_dists"
            #     )
            #     ax1.axline((0, 0), slope=1, color="k", alpha=0.5)
            #     ax1.set_aspect("equal")
            # for ax in np.ravel(axs):
            #     ax.grid(True)
            # fig.suptitle(station_name)
            # plt.show()

    def _vg_ph(
        self,
        vg_obj,
        sc_pars,
        stop_at=None,
        mask_fun=None,
        rphases=None,
        return_rphases=False,
        primary_var_sim=None,
        heat_wave_kwds=None,
        **kwds,
    ):
        """Call-back function for VG.simulate. Replaces a time_series_analysis
        model.

        """
        station_name = vg_obj.station_name
        weights = "tau"
        # rphases_before = None
        if rphases is not None:
            # if self._rphases is not None and not np.all(
            #     np.isclose(self._rphases[0], rphases[0])
            # ):
            #     rphases_before = self._rphases
            self.rphases = self._rphases = rphases
        if primary_var_sim is None:
            primary_var_sim = self.primary_var
        if self.vine is None and self.usevine:
            vine = self._fit_vine(vg_obj, weights)
            # these are not so interesting so far...
            vine.verbose = False
            self.vine = vine
            if self.verbose:
                print(vine)
            stacked = self.cop_quantiles.stack(stacked=("station", "time"))
            # stacked = self.cop_quantiles.stack(stacked=("time", "station"))
            T_data = len(self.cop_quantiles.coords["time"])
            if self.station_vines:
                T = T_data
            else:
                T = np.arange(stacked.shape[1]) % T_data
            qq = self.vine.quantiles(T=T)
            finite_mask = np.isfinite(qq)
            try:
                assert np.all(finite_mask)
            except AssertionError:
                qq[~finite_mask] = np.nan
                qq = np.array(
                    [vg.helpers.interp_nonfin(values) for values in qq]
                )
            stacked.data = qq
            self.cop_quantiles = (
                stacked.unstack(dim="stacked")
                .sel(station=self.station_names)
                .transpose(*self.data_trans.dims)
            )

        elif not self.usevine:
            self.qq_std = self.data_trans
        if self.zero_phases is None:
            if self.usevine:

                def ppf_bounded(qq):
                    xx = dists.norm.ppf(qq)
                    xx[(~np.isfinite(qq)) | (np.abs(qq) > 6)] = np.nan
                    return xx

                qq_std = xr.apply_ufunc(ppf_bounded, self.cop_quantiles)
                self.qq_std = qq_std.interpolate_na(
                    "time", fill_value="extrapolate"
                )
                nonfin_mask = ~np.isfinite(self.qq_std).data
                if np.any(nonfin_mask):
                    self.qq_std.data[nonfin_mask] = 0.5

            self.As.data = np.fft.fft(self.qq_std)
            self.zero_phases = {
                station_name: np.angle(self.As.sel(station=station_name))[:, 0]
                for station_name in self.station_names
            }
            # self.qq_means = self.qq_std.mean("time")
            # self.qq_stds = self.qq_std.std("time")
            # print(f"{self.qq_means.values.round(2)=}")
            # print(f"{self.qq_stds.values.round(2)=}")

            if self.verbose:
                print("Fitting distributions for vine-fft bias correction.")
            self._vine_bias_fitting()

        if self.rphases is None:
            # this means we are the first station to be simulated this cycle!
            T_sim = vg_obj.T_sim
            T_data = vg_obj.T_summed
            if rphases is None:
                rphases = _random_phases(
                    self.K,
                    T_sim,
                    T_data,
                    verbose=self.verbose,
                    mask_fun=mask_fun,
                )
            self.rphases = rphases
            if self.verbose > 1:
                mask = _random_phases.mask
                if np.any(mask):
                    self._plot_fixed_harmonics(mask)
        else:
            rphases = []
            for phase_ in self.rphases:
                # adjust zero-phase
                phase_[:, 0] = self.zero_phases[station_name]
                rphases += [phase_]

        # # calculate the phase randomized decorrelated time series in
        # # advance for all stations, so that we can determine heat
        # # waves regionally
        # # if any of the sc_pars have changed, we need to rerun the next block
        # sc_pars_sum = sum(par.sum() for par in sc_pars)
        # if self.sc_pars_sum is None:
        #     self.sc_pars_sum = sc_pars_sum
        # elif self.sc_pars_sum != sc_pars_sum:
        #     self.sc_pars_sum = sc_pars_sum
        #     self.fft_sim = None

        if self.fft_sim is None or self.fft_sim.time.size != vg_obj.T_sim:
            self.fft_sim = xr.DataArray(
                np.full((self.n_stations, self.K, vg_obj.T_sim), 0.5),
                coords=[
                    self.station_names,
                    self.varnames,
                    vg_obj.sim_times,
                ],
                dims=["station", "variable", "time"],
            )
            # this means we also need to recalculate ranks_sim
            self.ranks_sim = None
            for station_name_ in self.station_names:
                As = self.As.sel(station=station_name_, drop=True)
                fft_sim = np.concatenate(
                    [
                        np.fft.ifft(As * np.exp(1j * rphases_)).real
                        for rphases_ in rphases
                    ],
                    axis=1,
                )[:, : vg_obj.T_sim]
                # debias fft sim
                fft_sim = _debias_fft_sim(
                    fft_sim,
                    self.fft_dists[station_name_],
                    self.qq_dists[station_name_],
                )
                fft_sim = _adjust_fft_sim(
                    fft_sim,
                    # self.qq_means.sel(station=station_name_).data,
                    # self.qq_stds.sel(station=station_name_).data,
                    sc_pars,
                    vg_obj.primary_var_ii,
                    self.phase_randomize_vary_mean,
                    adjust_prim=(primary_var_sim == self.primary_var),
                )
                self.fft_sim.loc[dict(station=station_name_)] = fft_sim
            if heat_wave_kwds is not None:
                self.heat_waves = wplt.HeatWavesN(
                    self.fft_sim.sel(variable=primary_var_sim).mean("station"),
                    **heat_wave_kwds,
                )
        # else:
        #     fft_sim = self.fft_sim.sel(station=station_name)

        fft_sim = self.fft_sim.sel(station=station_name)

        if self.usevine:
            # qq = dists.norm.cdf(fft_sim)
            fft_dist = self.fft_dists[station_name]
            qq = np.array(
                [
                    fft_dist[varname].cdf(sim)
                    for varname, sim in zip(fft_dist.keys(), fft_sim)
                ]
            )
            if primary_var_sim != self.primary_var:
                primary_var_sim_i = self.varnames.index(primary_var_sim)

                # heat wave experimentation
                # get heat waves and make them worse
                if heat_wave_kwds is not None:
                    sim_prim_xr = xr.DataArray(
                        fft_sim[primary_var_sim_i],
                        coords=dict(time=vg_obj.sim_times),
                    )
                    # heat_waves = wplt.HeatWavesN(sim_prim_xr, n_per_summer=3)
                    sim_prim_xr.values[self.heat_waves.mask] += heat_wave_kwds[
                        "diff"
                    ]
                    qq[primary_var_sim_i] = dists.norm.cdf(sim_prim_xr.values)

                # get a baseline U
                T = qq.shape[1]
                trend = (
                    np.arange(T, dtype=float)
                    / T
                    * sc_pars.m_trend[primary_var_sim_i]
                )
                # ranks_sim = self.vine[station_name].simulate(
                #     T=np.arange(T),
                #     randomness=qq,
                #     stop_at=self.vine.varnames.index(primary_var_sim) + 1,
                # )
                # ranks_sim = _debias_ranks_sim(
                #     ranks_sim, self.sim_dists[station_name]
                # )
                # U_i = dists.norm.cdf(
                #     dists.norm.ppf(ranks_sim[primary_var_sim_i])
                #     + (sc_pars.m_t + sc_pars.m)[primary_var_sim_i]
                #     + trend
                # )

                # qq[primary_var_sim_i] = U_i
                prim_dist = self.sim_dists[station_name][self.primary_var[0]]
                qq[primary_var_sim_i] = prim_dist.cdf(
                    prim_dist.ppf(qq[primary_var_sim_i])
                    + (sc_pars.m_t + sc_pars.m)[primary_var_sim_i]
                    + trend
                )
                ranks_sim = self.vine[station_name].simulate(
                    T=np.arange(T),
                    randomness=qq,
                    stop_at=stop_at,
                    primary_var=primary_var_sim,
                    # U_i=U_i,
                )
                ranks_sim = _debias_ranks_sim(
                    ranks_sim, self.sim_dists[station_name]
                )

            else:
                # U_i = None
                ranks_sim = self.vine[station_name].simulate(
                    T=np.arange(qq.shape[1]),
                    randomness=qq,
                    stop_at=stop_at,
                )
                ranks_sim = _debias_ranks_sim(
                    ranks_sim, self.sim_dists[station_name]
                )

            # sim = dists.norm.ppf(ranks_sim)
            sim = _retransform_sim(
                ranks_sim, self.data_trans_dists[station_name]
            )

            # for varname, dist in self.data_trans_dists[station_name].items():
            #     fig, ax = dist.plot_cdf()
            #     dist_norm = dists.norm(*dists.norm.fit(dist.data))
            #     ax.plot(
            #         dist._ranks_sort_pad,
            #         dist_norm.cdf(dist._ranks_sort_pad),
            #         color="k",
            #         alpha=0.5,
            #     )
            #     fig.suptitle(varname)
            # plt.show()

            if stop_at is None:
                assert np.all(np.isfinite(sim))
            else:
                var_ii = [
                    self.varnames.index(varname)
                    for varname in self.vine.varnames[:stop_at]
                ]
                assert np.all(np.isfinite(sim[var_ii]))
        else:
            sim = fft_sim
            ranks_sim = dists.norm.cdf(fft_sim)
        if return_rphases:
            return sim, ranks_sim, rphases
        return sim, ranks_sim

    def _plot_fixed_harmonics(self, mask=None, figsize=None):
        if mask is None:
            mask = _random_phases.mask
        fig_axs = {}
        for station_name in self.station_names:
            fig, axs = plt.subplots(
                nrows=self.K,
                ncols=1,
                constrained_layout=True,
                sharex=True,
                figsize=figsize,
            )
            for varname, ax in zip(self.varnames, axs):
                A = self.As.sel(
                    station=station_name, variable=varname, drop=True
                ).data
                var = np.fft.ifft(A)
                A[~mask] = 0
                var_fixed = np.fft.ifft(A)
                ax.plot(self.dtimes, var_fixed, label="fixed")
                ax.plot(
                    self.dtimes,
                    var,
                    color="k",
                    linestyle="--",
                    linewidth=1,
                    alpha=0.5,
                    label="raw",
                )
                ax.set_title(varname)
            fig.suptitle(
                station_name
                + f" n_fixed:{int(mask.sum() / 2)}"
                + f" ({mask.mean() * 100:.2f} %)"
            )
            fig_axs[station_name] = fig, axs
        return fig_axs

    def plot_map(self, resolution=10, terrain=True, *args, **kwds):
        if self.latitudes is None or self.longitudes is None:
            raise RuntimeError("Cant plot map without coordinates.")
        stamen_terrain = cimgt.Stamen("terrain-background")
        crs = ccrs.PlateCarree()
        land_10m = cfeature.NaturalEarthFeature(
            "cultural",
            "admin_0_countries",
            "10m",
            edgecolor=(0, 0, 0, 0),
            facecolor=(0, 0, 0, 0),
        )
        fig = plt.figure(*args, **kwds)
        ax = fig.add_subplot(111, projection=stamen_terrain.crs)
        geodetic_transform = ccrs.Geodetic()._as_mpl_transform(ax)
        text_transform = offset_copy(geodetic_transform, units="dots", x=-25)
        for station_name in self.station_names:
            ax.text(
                self.longitudes.loc[station_name],
                self.latitudes.loc[station_name],
                station_name,
                fontsize=8,
                transform=text_transform,
                horizontalalignment="center",
                verticalalignment="bottom",
            )
        ax.scatter(self.longitudes, self.latitudes, transform=crs)
        ax.add_feature(land_10m, alpha=0.1)
        ax.add_feature(cfeature.STATES.with_scale("10m"))
        ax.add_feature(cfeature.LAKES, alpha=0.5)
        if terrain:
            ax.add_image(stamen_terrain, resolution)
        return fig, ax

    def plot_seasonal(self, figsize=None):
        fig, axs = plt.subplots(
            nrows=self.n_stations,
            ncols=1,
            constrained_layout=True,
            figsize=figsize,
        )
        axs = np.ravel(axs)
        for stat_i, station_name in enumerate(self.station_names):
            ax = axs[stat_i]
            all_corrs = np.empty((12, self.K - 1), dtype=float)
            ranks_obs = self.ranks.unstack().sel(station=self.station_names)
            months = ranks_obs.time.dt.month
            obs_ = ranks_obs.sel(station=station_name)
            for month_i, group in obs_.groupby(months):
                corrs = np.corrcoef(group)
                all_corrs[month_i - 1] = corrs[0, 1:]
            for corr, varname in zip(all_corrs.T, self.varnames[1:]):
                ax.plot(corr, label=varname)

            ax.set_prop_cycle(None)
            all_corrs = np.empty((12, self.K - 1), dtype=float)
            months = self.ranks_sim.time.dt.month
            obs_ = self.ranks_sim.sel(station=station_name)
            for month_i, group in obs_.groupby(months):
                corrs = np.corrcoef(group)
                all_corrs[month_i - 1] = corrs[0, 1:]
            for corr, varname in zip(all_corrs.T, self.varnames[1:]):
                ax.plot(corr, "--")
            ax.set_title(station_name)

        axs[0].legend(loc="best")
        return fig, axs

    def plot_ensemble_stats(
        self,
        stat_func=np.mean,
        obs=None,
        transformed=False,
        fig=None,
        axs=None,
        color=None,
        alpha=None,
    ):
        if obs is None:
            if transformed:
                obs = self.data_trans
            else:
                obs = self.data_daily
        if transformed:
            sim = self.ensemble_trans
            # sim = self.ensemble_trans.isel(realization=slice(1, None))
        else:
            sim = self.ensemble

        # scipy.stats functions require wrapping
        if inspect.getmodule(stat_func) == stats.stats:

            @wraps(stat_func)
            def as_xarray(x):
                return xr.DataArray(stat_func(x, axis=None, nan_policy="omit"))

            stat_func_ = as_xarray
        else:
            stat_func_ = stat_func

        if fig is None and axs is None:
            fig, axs = plt.subplots(
                nrows=self.n_variables,
                ncols=1,
                sharex=True,
                figsize=(4, 3 * self.K),
                constrained_layout=True,
            )
        xlocs = np.arange(self.n_stations)
        n_realizations = len(self.ensemble.coords["realization"])
        for ax, varname in zip(axs, self.varnames):
            ax.scatter(
                xlocs,
                (
                    obs.sel(variable=varname)
                    .groupby("station")
                    .apply(stat_func_, shortcut=False)
                    .sel(station=self.station_names)  # reorder necessary :|
                ),
                facecolor="b",
                alpha=0.5,
            )
            var_stats = (
                sim.sel(variable=varname)
                .stack(stacked=["station", "realization"])
                .groupby("stacked")
                .apply(stat_func_, shortcut=False)
                .unstack("stacked")
                .sel(station=self.station_names)  # reorder necessary :|
            )

            # try:
            #     # this is a known bug in xarray < 0.10.8
            #     var_stats = var_stats.rename(
            #         dict(
            #             stacked_level_0="station",
            #             stacked_level_1="realization",
            #         )
            #     )
            # except ValueError:
            #     pass

            if n_realizations < 20:
                ax.scatter(
                    xlocs.repeat(n_realizations),
                    var_stats.values.ravel(),
                    s=4,
                    color="grey",
                )
            else:
                parts = ax.violinplot(
                    var_stats.values.T, xlocs, showmeans=True
                )
                for pc in parts["bodies"]:
                    if color:
                        pc.set_facecolor(color)
                        pc.set_edgecolor(color)
                    if alpha:
                        pc.set_alpha(alpha)

            ax.grid(True)
            ax.set_title(varname)
        ax.set_xticks(xlocs)
        ax.set_xticklabels(self.station_names, rotation=30, ha="right")
        fig.suptitle(f"{stat_func.__name__} {transformed=}")
        return fig, axs

    def plot_ensemble_meteogram_hourly(
        self, station_names=None, *args, **kwds
    ):
        if station_names is None:
            station_names = self.station_names
        elif isinstance(station_names, str):
            station_names = (station_names,)
        dtimes = pd.to_datetime(self.ensemble.time.values)
        fig_axs = {}
        for station_name in station_names:
            svg = self.vgs[station_name]
            fig, axs = svg.plot_meteogram_hourly(
                plot_sim_sea=False, p_kwds=dict(linewidth=0.25), *args, **kwds
            )
            for ax, varname in zip(axs[:, 0], self.varnames):
                station_sims = self.ensemble.sel(
                    station=station_name, variable=varname
                ).load()
                mins = station_sims.min("realization")
                q10 = station_sims.quantile(0.10, "realization")
                q90 = station_sims.quantile(0.90, "realization")
                maxs = station_sims.max("realization")
                ax.fill_between(dtimes, mins, maxs, color="k", alpha=0.5)
                ax.fill_between(dtimes, q10, q90, color="red", alpha=0.5)
            for ax, varname in zip(axs[:, 1], self.varnames):
                station_sims = self.ensemble.sel(
                    station=station_name, variable=varname
                )
                ax.hist(
                    station_sims.values.ravel(),
                    40,
                    density=True,
                    orientation="horizontal",
                    histtype="step",
                    color="grey",
                )
            fig_axs[station_name] = fig, axs
            wplt.suptitle_prepend(fig, station_name)
        return fig_axs

    def plot_ensemble_meteogram_daily(self, station_names=None, *args, **kwds):
        if station_names is None:
            station_names = self.station_names
        elif isinstance(station_names, str):
            station_names = (station_names,)
        dtimes = pd.to_datetime(self.ensemble_daily.time.values)
        fig_axs = {}
        for station_name in station_names:
            svg = self.vgs[station_name]
            fig, axs = svg.plot_meteogram_daily(
                plot_sim_sea=False, p_kwds=dict(linewidth=0.25), *args, **kwds
            )
            for ax, varname in zip(axs[:, 0], self.varnames):
                station_sims = self.ensemble_daily.sel(
                    station=station_name, variable=varname
                ).load()
                mins = station_sims.min("realization")
                q10 = station_sims.quantile(0.10, "realization")
                q90 = station_sims.quantile(0.90, "realization")
                maxs = station_sims.max("realization")
                ax.fill_between(dtimes, mins, maxs, color="k", alpha=0.5)
                ax.fill_between(dtimes, q10, q90, color="red", alpha=0.5)
            for ax, varname in zip(axs[:, 1], self.varnames):
                station_sims = self.ensemble_daily.sel(
                    station=station_name, variable=varname
                )
                ax.hist(
                    station_sims.values.ravel(),
                    40,
                    density=True,
                    orientation="horizontal",
                    histtype="step",
                    color="grey",
                )
            fig_axs[station_name] = fig, axs
            wplt.suptitle_prepend(fig, station_name)
        return fig_axs

    def plot_ensemble_qq(
        self,
        obs=None,
        *args,
        lower_q=0.01,
        upper_q=0.99,
        figsize=None,
        fig_axs=None,
        color="b",
        **kwds,
    ):
        if obs is None:
            obs = self.data_daily
        if fig_axs is None:
            fig_axs = {}
        n_axes = len(self.varnames)
        n_cols = int(np.ceil(n_axes**0.5))
        n_rows = int(np.ceil(float(n_axes) / n_cols))
        alphas = np.linspace(0, 1, 200)
        bounds_kwds = dict(linestyle="--", color="gray", alpha=0.5)
        for station_name in self.station_names:
            if station_name in fig_axs:
                fig, axs = fig_axs[station_name]
            else:
                fig, axs = plt.subplots(
                    n_rows,
                    n_cols,
                    subplot_kw=dict(aspect="equal"),
                    constrained_layout=True,
                    figsize=figsize,
                )
            axs = np.ravel(axs)
            for ax_i, (ax, varname) in enumerate(zip(axs, self.varnames)):
                obs_ = obs.sel(station=station_name, variable=varname)
                sim_ = self.ensemble_daily.sel(
                    station=station_name, variable=varname
                ).load()
                global_min = min(obs_.min(), sim_.min())
                global_max = max(obs_.max(), sim_.max())
                obs_qq = obs_.quantile(alphas, "time")
                sim_qq = sim_.quantile(alphas, "time")
                # calling quantile on the result of a quantile call
                # causes name collisions
                sim_qq = sim_qq.rename(dict(quantile="qq"))
                sim_lower = sim_qq.quantile(lower_q, "realization")
                sim_upper = sim_qq.quantile(upper_q, "realization")
                ax.plot(sim_qq.median("realization"), obs_qq, color=color)
                ax.plot(sim_qq.min("realization"), obs_qq, **bounds_kwds)
                ax.fill_betweenx(
                    obs_qq, sim_lower, sim_upper, color=color, alpha=0.5
                )
                ax.plot(sim_qq.max("realization"), obs_qq, **bounds_kwds)
                ax.plot(
                    [global_min, global_max],
                    [global_min, global_max],
                    "--",
                    color="k",
                )
                ax.grid(True)
                ax.set_ylabel("observed")
                if ax_i < (n_axes - n_cols):
                    ax.set_xticklabels([])
                else:
                    ax.set_xlabel("simulated")
                ax.set_title(varname)
            fig.suptitle(station_name)
            # delete axes that we did not use
            if len(axs) > n_axes:
                for ax in axs[n_axes:]:
                    fig.delaxes(ax)
                plt.draw()
            fig_axs[station_name] = fig, axs
            wplt.suptitle_prepend(fig, station_name)
        return fig_axs

    def plot_ensemble_exceedance_daily(
        self,
        *args,
        obs=None,
        figsize=None,
        thresh=None,
        name_figaxs=None,
        sim_color="blue",
        loglog=True,
        **kwds,
    ):
        assert "R" in self.varnames
        if thresh is None:
            thresh = varwg.conf.dists_kwds["R"]["threshold"] / 24
        if name_figaxs is None:
            name_figaxs = self.plot_exceedance_daily(
                draw_scatter=False, figsize=figsize, thresh=thresh, alpha=0
            )
        if obs is None:
            obs = self.data_daily
        bounds_kwds = dict(linestyle="--", color="gray", alpha=0.5)
        # q_levels = np.linspace(0, 1, self.T)
        n_levels = self.T_sim / 2
        q_levels = (np.arange(n_levels) + 0.5) / n_levels
        for station_name, (fig, axs) in name_figaxs.items():
            obs_ = obs.sel(station=station_name, variable="R").load()
            sim_ = self.ensemble_daily.sel(
                station=station_name, variable="R"
            ).load()
            # depth part
            sim_qq = (
                sim_.where(sim_ > thresh)
                .quantile(q_levels, "time")
                .rename(dict(quantile="qq"))
            )
            obs_qq = (
                obs_.where(obs_ > thresh)
                .quantile(q_levels, "time")
                .rename(dict(quantile="qq"))
            )
            mins = sim_qq.min("realization")
            median = sim_qq.quantile(0.5, "realization")
            maxs = sim_qq.max("realization")
            ax = axs[0]
            q_levels = q_levels[::-1]
            # ax.loglog(mins, q_levels, **bounds_kwds)
            # ax.loglog(median, q_levels, color=sim_color)
            # ax.loglog(maxs, q_levels, **bounds_kwds)
            plot_func = ax.loglog if loglog else ax.plot
            plot_func(mins, q_levels, **bounds_kwds)
            plot_func(median, q_levels, color=sim_color)
            plot_func(maxs, q_levels, **bounds_kwds)
            ax.fill_betweenx(q_levels, mins, maxs, alpha=0.5, color=sim_color)
            plot_func(obs_qq, q_levels, color="k")

            dry_obs, wet_obs = rain_stats.spell_lengths(obs_, thresh=thresh)
            drys, wets = [], []
            dry_levels = 100 * np.linspace(0, 1, len(dry_obs))
            wet_levels = 100 * np.linspace(0, 1, len(wet_obs))
            for real_i, real in sim_.groupby("realization"):
                dry, wet = rain_stats.spell_lengths(real, thresh=thresh)
                drys += [np.percentile(dry, dry_levels)]
                wets += [np.percentile(wet, wet_levels)]
            episodes_sim = [drys, wets]
            episodes_obs = [
                np.percentile(dry_obs, dry_levels),
                np.percentile(wet_obs, wet_levels),
            ]
            levels = [dry_levels, wet_levels]
            for i, (ax, level) in enumerate(zip(axs[1:], levels)):
                episode_sim = episodes_sim[i]
                mins = np.min(episode_sim, axis=0)
                median = np.median(episode_sim, axis=0)
                maxs = np.max(episode_sim, axis=0)
                level = level[::-1] / 100
                # ax.loglog(mins, level, **bounds_kwds)
                # ax.loglog(median, level, color=sim_color)
                # ax.loglog(maxs, level, **bounds_kwds)
                # ax.loglog(episodes_obs[i], level, color="k")
                plot_func = ax.loglog if loglog else ax.plot
                plot_func(mins, level, **bounds_kwds)
                plot_func(median, level, color=sim_color)
                plot_func(maxs, level, **bounds_kwds)
                plot_func(episodes_obs[i], level, color="k")
                ax.fill_betweenx(level, mins, maxs, alpha=0.5, color=sim_color)

            for ax in axs:
                ax.grid(True)
            wplt.suptitle_prepend(fig, station_name)
        return name_figaxs

    def plot_ensemble_violins(
        self,
        figsize=None,
        time_period="m",
        nrows=None,
        ncols=None,
        *args,
        **kwds,
    ):
        if figsize is None:
            figsize = (6, 4 * self.K)
        if nrows is None and ncols is None:
            nrows, ncols = self.K, 1
        fig_axs = {}
        for station_name in self.station_names:
            fig, axs = plt.subplots(
                nrows=nrows,
                ncols=ncols,
                figsize=figsize,
                constrained_layout=True,
            )
            for ax, varname in zip(np.ravel(axs), self.varnames):
                month = self.data_daily.time.dt.month
                obs_means = (
                    self.data_daily.sel(station=station_name, variable=varname)
                    .groupby(month)
                    .mean()
                )
                month = self.ensemble_daily.time.dt.month
                sim_means = (
                    self.ensemble_daily.sel(
                        station=station_name, variable=varname
                    )
                    .groupby(month)
                    .mean("time")
                )
                ax.violinplot(sim_means, showmeans=True)
                ax.scatter(np.arange(1, 13), obs_means, marker="_", color="k")
                ax.grid(True)
                ax.set_title(varname)
            fig_axs[station_name] = fig, axs
            wplt.suptitle_prepend(fig, station_name)
        return fig_axs

    def plot_ensemble_hydyearsum_cdfs(
        self,
        *args,
        figsize=None,
        lower_q=0.01,
        upper_q=0.99,
        color="b",
        **kwds,
    ):
        if figsize is None:
            figsize = (6, 4 * self.n_stations)
        alphas = np.linspace(0, 1, 200)
        bounds_kwds = dict(linestyle="--", color="gray", alpha=0.5)
        fig, axs = plt.subplots(
            nrows=self.n_stations,
            ncols=1,
            sharex=True,  # sharey=True
            figsize=figsize,
            constrained_layout=True,
        )
        for station_name, ax in zip(self.station_names, axs):
            obs = self.data_daily.sel(station=station_name, variable="R")
            obs = np.sort(rain_stats.hyd_year_sums(obs, full_years=True))
            sim = self.ensemble_daily.sel(
                station=station_name, variable="R"
            ).load()
            sim = rain_stats.hyd_year_sums(sim, full_years=True)
            sim_qq = sim.quantile(alphas, "hydyear")
            sim_qq = sim_qq.rename(dict(quantile="qq"))
            sim_lower = sim_qq.quantile(lower_q, "realization")
            sim_upper = sim_qq.quantile(upper_q, "realization")
            ax.step(
                obs,
                vg.helpers.rel_ranks(len(obs)),
                where="mid",
                label="obs",
                color="k",
            )
            ax.plot(sim_qq.median("realization"), alphas, color=color)
            ax.plot(sim_qq.min("realization"), alphas, **bounds_kwds)
            ax.plot(sim_qq.max("realization"), alphas, **bounds_kwds)
            ax.fill_betweenx(
                alphas, sim_lower, sim_upper, color=color, alpha=0.5
            )
            ax.grid(True)
            ax.set_ylabel("cdf")
            ax.set_xlabel("precipitation")
            ax.set_title(station_name)
        title_str = "Hydrological year sums (cdf)"
        fig.suptitle(title_str)
        # fig.canvas.set_window_title(
        #     "%s (%d)" % (title_str, fig.canvas.manager.num)
        # )
        try:
            set_window_title = (
                fig.canvas.set_window_title or fig.canvas.setWindowTitle
            )
        except AttributeError:
            pass
        else:
            set_window_title("%s (%d)" % (title_str, fig.canvas.manager.num))
        return fig, axs

    def plot_ensemble_member_heatwaves(
        self,
        realization=0,
        n_realizations=100,
        station_names=None,
        reference=None,
        drop_variables=tuple("R"),
        individual_wave_filepath=None,
        definition="kuglitsch",
        *args,
        **kwds,
    ):
        if isinstance(station_names, str):
            station_names = (station_names,)
        if station_names is None:
            station_names = self.station_names
        if reference is None:
            reference = self.ensemble
        elif isinstance(reference, str):
            reference = self.load_ensemble(
                reference, n_realizations=n_realizations
            )
        match definition:
            case "kuglitsch":
                HeatWaves = wplt.HeatwavesKuglitsch
            case "zitis":
                HeatWaves = wplt.HeatWavesZitis
            case _:
                raise RuntimeError(
                    f"{definition=} not understood. "
                    f" Must be 'kuglitsch' or 'zitis'"
                )
        if self._heatwave_bounds is None:
            heatwave_bounds = {}
            for station_name in station_names:
                station_data = self.ensemble.sel(
                    station=station_name, variable="theta"
                )
                station_reference = reference.sel(
                    station=station_name, variable="theta"
                )
                # heatwaves = wplt.heatwaves_kuglitsch(
                #     station_data.sel(realization=0).load(),
                #     station_reference.isel(
                #         realization=slice(None, n_realizations)
                #     ).load(),
                # )
                # heatwave_bounds[station_name] = (
                #     heatwaves.bound_day,
                #     heatwaves.bound_night,
                # )
                heatwaves = HeatWaves(
                    station_data.sel(realization=realization).load(),
                    station_reference.isel(
                        realization=slice(None, n_realizations)
                    ).load(),
                )
                heatwave_bounds[station_name] = heatwaves.bound
            self._heatwave_bounds = heatwave_bounds
        else:
            heatwave_bounds = self._heatwave_bounds
        varnames = self.varnames
        if drop_variables:
            varnames = [
                varname
                for varname in varnames
                if varname not in drop_variables
            ]
        fig_axs = {}
        for station_name in station_names:
            station_data = self.ensemble.sel(
                station=station_name, variable=varnames
            )
            fig, axs = wplt.plot_heatwaves(
                station_data.sel(realization=realization).load(),
                # station_reference.isel(
                #     realization=slice(None, n_realizations)
                # ).load(),
                bound_day=heatwave_bounds[station_name][0],
                bound_night=heatwave_bounds[station_name][1],
                individual_wave_filepath=individual_wave_filepath,
            )
            fig_axs[station_name] = fig, axs
        return fig_axs

    def plot_exceedance_daily(self, draw_scatter=True, *args, **kwds):
        fig_axs = {}
        figsize = kwds.get("figsize", None)
        for station_name in self.station_names:
            fig, axs = plt.subplots(
                ncols=3, figsize=figsize, constrained_layout=True
            )
            svg = self.vgs[station_name]
            fig, axs = svg.plot_exceedance_daily(
                fig=fig, axs=axs, draw_scatter=draw_scatter, *args, **kwds
            )
            wplt.suptitle_prepend(fig, station_name)
            fig_axs[station_name] = fig, axs
            wplt.suptitle_prepend(fig, station_name)
        return fig_axs

    def plot_corr(self, ygreek=None, hourly=False, text=False, *args, **kwds):
        data = self.data_daily.stack(stacked=("station", "variable")).T.data
        fig, _ = ts.corr_img(
            data, 0, "Measured daily", text=text, *args, **kwds  # greek_short,
        )
        fig.name = "corr_measured_daily"
        fig = [fig]

        data = self.data_trans.stack(stacked=("station", "variable")).T.data
        fig += [
            ts.corr_img(
                data,
                0,
                "Measured daily transformed",  # greek_short,
                text=text,
                *args,
                **kwds,
            )[0]
        ]

        if self.sim_sea is not None:
            data = self.sim_trans.stack(stacked=("station", "variable")).T.data
            fig_, ax = ts.corr_img(
                data,
                0,
                "Simulated daily normal",  # greek_short,
                text=text,
                *args,
                **kwds,
            )
            fig_.name = "corr_sim_daily"
            fig += [fig_]

            data = self.sim_sea.stack(stacked=("station", "variable")).T.data
            fig_, ax = ts.corr_img(
                data,
                0,
                "Simulated daily",  # greek_short,
                text=text,
                *args,
                **kwds,
            )
            fig_.name = "corr_sim_daily"
            fig += [fig_]

        for fig_ in fig:
            ax = fig_.get_axes()[0]
            ax.set_xticklabels("")
            ax.set_yticklabels("")
            for i, station_name in enumerate(self.station_names):
                ax.axvline(i * self.K - 0.5, linewidth=0.5, color="k")
                ax.axhline(i * self.K - 0.5, linewidth=0.5, color="k")
                if text:
                    name = self.station_names_short[station_name]
                    ax.text(
                        (i + 0.5) * self.K - 0.5,
                        16,
                        name,
                        fontsize=6,
                        horizontalalignment="center",
                        verticalalignment="top",
                    )
                    ax.text(
                        16,
                        (i + 0.5) * self.K - 0.5,
                        name,
                        fontsize=6,
                        horizontalalignment="left",
                        verticalalignment="center",
                        rotation=90,
                    )
        return fig

    def plot_corr_scatter_var(
        self, transformed=False, hourly=False, fft=False, *args, **kwds
    ):
        (data_obs, data_sim, title_substring) = self._corr_scatter_data(
            transformed, hourly, fft
        )
        return self._plot_corr_scatter_var(
            data_obs, data_sim, title_substring=title_substring, *args, **kwds
        )

    def plot_corr_scatter_stat(
        self, transformed=False, hourly=False, fft=False, *args, **kwds
    ):
        (data_obs, data_sim, title_substring) = self._corr_scatter_data(
            transformed, hourly, fft
        )
        return self._plot_corr_scatter_stat(
            data_obs, data_sim, title_substring=title_substring, *args, **kwds
        )

    def _corr_scatter_data(self, transformed=False, hourly=False, fft=False):
        if transformed:
            data_obs = self.data_trans
            data_sim = self.sim_trans
            # data_obs = self.ranks.unstack()
            # data_sim = self.ranks_sim
            # data_obs = self.qq_std
            # qq_std = xr.zeros_like(self.cop_quantiles)
            # qq_std.data = self.qq_std
            # data_obs = qq_std
            # data_sim = self.fft_sim
            title_substring = "transformed "
        elif hourly:
            data_obs = self.xar.isel(time=slice(None, -24))
            data_sim = self.sim_sea_dis
            title_substring = "hourly"
        elif fft:
            data_obs = self.qq_std
            data_sim = self.fft_sim
            title_substring = "fft"
        else:
            data_obs = self.data_daily
            data_sim = self.sim_sea
            title_substring = ""
        return data_obs, data_sim, title_substring

    def _plot_corr_scatter_stat(
        self,
        obs_ar,
        sim_ar,
        *args,
        title_substring="",
        fig=None,
        axs=None,
        figsize=None,
        color=None,
        alpha=0.75,
        **kwds,
    ):
        if fig is None and axs is None:
            fig, axs = plt.subplots(
                nrows=self.n_variables - 1,
                ncols=self.n_variables - 1,
                figsize=figsize,
                subplot_kw=dict(aspect="equal"),
                constrained_layout=True,
            )
        if color is None:
            color = np.array(
                [
                    plt.get_cmap("viridis")(i)
                    for i in np.linspace(0, 1, self.n_stations)
                ]
            )
            color[:, -1] = alpha
            draw_legend = True
        else:
            color = self.n_stations * [color]
            draw_legend = False
        mins = np.full(2 * (self.n_variables,), np.inf)
        maxs = np.full_like(mins, -np.inf)
        for stat_i, station_name in enumerate(self.station_names):
            data_sim_ = sim_ar.sel(station=station_name).values
            sim_corr = np.corrcoef(data_sim_)
            ii, jj = np.triu_indices_from(sim_corr, 1)
            sim_corr = sim_corr[ii, jj]
            data_obs_ = obs_ar.sel(station=station_name).values
            obs_corr = nan_corrcoef(data_obs_)
            obs_corr = obs_corr[ii, jj]
            for s_corr, o_corr, i, j in zip(sim_corr, obs_corr, ii, jj):
                ax = axs[i, j - 1]
                ax.set_title(
                    f"{self.varnames[min(i, j)]} - "
                    f"{self.varnames[max(i, j)]}"
                )
                ax.scatter(
                    s_corr,
                    o_corr,
                    edgecolor=color[stat_i],
                    facecolor=(0, 0, 0, 0),
                    label=station_name,
                    *args,
                    **kwds,
                )
                mins[i, j] = min(mins[i, j], s_corr, o_corr)
                maxs[i, j] = max(maxs[i, j], s_corr, o_corr)
        for var_i in range(self.n_variables - 1):
            for var_j in range(self.n_variables - 1):
                ax = axs[var_i, var_j]
                if var_i > var_j:
                    ax.set_axis_off()
                    continue
                elif var_i == var_j:
                    ax.set_xlabel("simulated")
                    ax.set_ylabel("observed")
                ax.plot(
                    [mins[var_i, var_j + 1], maxs[var_i, var_j + 1]],
                    [mins[var_i, var_j + 1], maxs[var_i, var_j + 1]],
                    linestyle="--",
                    color="gray",
                )
                ax.grid(True)
        if draw_legend:
            handles, labels = axs[0, 0].get_legend_handles_labels()
            fig.legend(handles, labels, "lower left")
        fig.suptitle(f"Intra-site correlations {title_substring}")
        fig.tight_layout()
        return fig, axs

    # def _plot_corr_scatter_stat(self, obs_ar, sim_ar, *args, color="b",
    #                           title_substring="", figsize=None,
    #                           fig=None, axs=None, alpha=.75, **kwds):
    #     if fig is None and axs is None:
    #         fig, axs = plt.subplots(nrows=self.n_variables-1,
    #                                 ncols=self.n_variables-1,
    #                                 figsize=figsize,
    #                                 # subplot_kw=dict(aspect="equal"),
    #                                 constrained_layout=True
    #                                 )
    #     edgecolor = kwds.pop("edgecolor", None)
    #     if edgecolor is None:
    #         edgecolor = np.array([plt.get_cmap("viridis")(i)
    #                               for i in np.linspace(0, 1, self.n_stations)])
    #         edgecolor[:, -1] = alpha
    #         draw_legend = True
    #     else:
    #         edgecolor = self.n_stations * [edgecolor]
    #         draw_legend = False
    #     mins = np.full(2 * (self.n_variables,), np.inf)
    #     maxs = np.full_like(mins, -np.inf)
    #     for stat_i, station_name in enumerate(self.station_names):
    #         data_sim_ = (sim_ar
    #                      .sel(station=station_name)
    #                      .values)
    #         sim_corr = np.corrcoef(data_sim_)
    #         ii, jj = np.triu_indices_from(sim_corr, 1)
    #         sim_corr = sim_corr[ii, jj]
    #         data_obs_ = (obs_ar
    #                      .sel(station=station_name)
    #                      .values)
    #         obs_corr = nan_corrcoef(data_obs_)
    #         obs_corr = obs_corr[ii, jj]
    #         for s_corr, o_corr, i, j in zip(sim_corr, obs_corr, ii, jj):
    #             ax = axs[i, j - 1]
    #             ax.set_title(f"{self.varnames[min(i,j)]} - "
    #                          f"{self.varnames[max(i,j)]}")
    #             ax.scatter(s_corr, o_corr,
    #                        edgecolor=edgecolor[stat_i],
    #                        facecolor=(0, 0, 0, 0),
    #                        label=station_name, *args, **kwds)
    #             mins[i, j] = min(mins[i, j], s_corr, o_corr)
    #             maxs[i, j] = max(maxs[i, j], s_corr, o_corr)
    #     for var_i in range(self.n_variables - 1):
    #         for var_j in range(self.n_variables - 1):
    #             ax = axs[var_i, var_j]
    #             if var_i > var_j:
    #                 ax.set_axis_off()
    #                 continue
    #             elif var_i == var_j:
    #                 ax.set_xlabel("simulated")
    #                 ax.set_ylabel("observed")
    #             ax.plot([mins[var_i, var_j + 1],
    #                      maxs[var_i, var_j + 1]],
    #                     [mins[var_i, var_j + 1],
    #                      maxs[var_i, var_j + 1]],
    #                     linestyle="--", color="gray")
    #             ax.grid(True)
    #     if draw_legend:
    #         handles, labels = axs[0, 0].get_legend_handles_labels()
    #         fig.legend(handles, labels, "lower left")
    #     fig.suptitle(f"Intra-site correlations {title_substring}")
    #     # fig.tight_layout()
    #     return fig, axs

    def _plot_ensemble_corr_scatter_var(
        self,
        obs_ar,
        sim_ar,
        title_substring="",
        figsize=None,
        varnames=None,
        alpha=0.75,
        *args,
        **kwds,
    ):
        if varnames is None:
            varnames = self.varnames
        K = len(varnames)
        nrows = int(np.sqrt(K))
        ncols = int(np.ceil(K / nrows))
        fig, axs = plt.subplots(
            nrows=nrows,
            ncols=ncols,
            subplot_kw=dict(aspect="equal"),
            constrained_layout=True,
            figsize=figsize,
        )
        axs = np.ravel(axs)
        edgecolor = kwds.pop("edgecolor", None)
        if edgecolor is None:
            edgecolor = np.array(
                [
                    plt.get_cmap("viridis")(i)
                    for i in np.linspace(0, 1, self.n_stations)
                ]
            )
            edgecolor[:, -1] = alpha
            # draw_legend = True
        else:
            edgecolor = self.n_stations * [edgecolor]
            # draw_legend = False
        # mins = np.full(2 * (self.n_variables,), np.inf)
        # maxs = np.full_like(mins, -np.inf)
        for var_i, varname in enumerate(self.varnames):
            data_sim_ = sim_ar.sel(variable=varname).values
            sim_corrs = []
            for values in data_sim_:
                sim_corr = np.corrcoef(values)
                ii, jj = np.triu_indices_from(sim_corr, 1)
                sim_corrs += [sim_corr[ii, jj]]
            sim_corrs = np.array(sim_corrs).T
            data_obs_ = obs_ar.sel(variable=varname).values
            obs_corr = nan_corrcoef(data_obs_)
            obs_corr = obs_corr[ii, jj]
            ax = axs[var_i]
            for s_corrs, o_corr in zip(sim_corrs, obs_corr):
                ax.plot(
                    [s_corrs.min(), s_corrs.max()],
                    [o_corr, o_corr],
                    linestyle="-",
                    marker="|",
                    markersize=2.5,
                    color=(0, 0, 1, alpha),
                )
            min_corr = min(sim_corr.min(), obs_corr.min())
            ax.plot(
                [min_corr, 1], [min_corr, 1], "k", linestyle="--", zorder=99
            )
            ax.set_xlabel("simulated")
            ax.set_ylabel("observed")
            ax.grid(True)
            ax.set_title(varname)
        fig.suptitle(f"Inter-site correlations {title_substring}")
        return fig, ax

    def _plot_ensemble_corr_scatter_stat(
        self,
        obs_ar,
        sim_ar,
        title_substring="",
        figsize=None,
        alpha=0.75,
        *args,
        **kwds,
    ):
        fig, axs = plt.subplots(
            nrows=self.n_variables - 1,
            ncols=self.n_variables - 1,
            figsize=figsize,
            # subplot_kw=dict(aspect="equal"),
            constrained_layout=True,
        )
        edgecolor = kwds.pop("edgecolor", None)
        if edgecolor is None:
            edgecolor = np.array(
                [
                    plt.get_cmap("viridis")(i)
                    for i in np.linspace(0, 1, self.n_stations)
                ]
            )
            edgecolor[:, -1] = alpha
            draw_legend = True
        else:
            edgecolor = self.n_stations * [edgecolor]
            draw_legend = False
        mins = np.full(2 * (self.n_variables,), np.inf)
        maxs = np.full_like(mins, -np.inf)
        for stat_i, station_name in enumerate(self.station_names):
            data_sim_ = sim_ar.sel(station=station_name).values
            sim_corrs = []
            for values in data_sim_:
                sim_corr = np.corrcoef(values)
                ii, jj = np.triu_indices_from(sim_corr, 1)
                sim_corrs += [sim_corr[ii, jj]]
            sim_corrs = np.array(sim_corrs).T
            data_obs_ = obs_ar.sel(station=station_name).values
            obs_corr = nan_corrcoef(data_obs_)
            obs_corr = obs_corr[ii, jj]
            for s_corrs, o_corr, i, j in zip(sim_corrs, obs_corr, ii, jj):
                ax = axs[i, j - 1]
                ax.set_title(
                    f"{self.varnames[min(i, j)]} - "
                    f"{self.varnames[max(i, j)]}"
                )
                # parts = ax.violinplot(s_corrs, [o_corr], vert=False,
                #                       # showmedians=True,
                #                       widths=0.01)
                # for pc in parts["bodies"]:
                #     pc.set_facecolor("b")
                #     pc.set_edgecolor("b")
                ax.plot(
                    [s_corrs.min(), s_corrs.max()],
                    [o_corr, o_corr],
                    linestyle="-",
                    marker="|",
                    markersize=2.5,
                    color="b",
                )
                mins[i, j] = min(mins[i, j], np.min(s_corrs), o_corr)
                maxs[i, j] = max(maxs[i, j], np.max(s_corrs), o_corr)
        for var_i in range(self.n_variables - 1):
            for var_j in range(self.n_variables - 1):
                ax = axs[var_i, var_j]
                if var_i > var_j:
                    ax.set_axis_off()
                    continue
                ax.plot(
                    [mins[var_i, var_j + 1], maxs[var_i, var_j + 1]],
                    [mins[var_i, var_j + 1], maxs[var_i, var_j + 1]],
                    linestyle="--",
                    color="gray",
                )
                ax.set_xlabel("simulated")
                ax.set_ylabel("observed")
                ax.grid(True)
        if draw_legend:
            handles, labels = axs[0, 0].get_legend_handles_labels()
            fig.legend(handles, labels, "lower left")
        fig.suptitle(f"Intra-site correlations {title_substring}")
        fig.tight_layout()
        return fig, ax

    def _plot_corr_scatter_var(
        self,
        obs_ar,
        sim_ar,
        title_substring="",
        fig=None,
        axs=None,
        figsize=None,
        varnames=None,
        *args,
        **kwds,
    ):
        if varnames is None:
            varnames = self.varnames
        K = len(varnames)
        if fig is None and axs is None:
            nrows = int(np.sqrt(K))
            ncols = int(np.ceil(K / nrows))
            fig, axs = plt.subplots(
                nrows=nrows,
                ncols=ncols,
                subplot_kw=dict(aspect="equal"),
                constrained_layout=True,
                figsize=figsize,
            )
            axs = np.ravel(axs)
        s = kwds.pop("s", None)
        for var_i, varname in enumerate(varnames):
            ax = axs[var_i]
            data_sim_ = sim_ar.sel(variable=varname).values
            sim_corr = nan_corrcoef(data_sim_)
            sim_corr = sim_corr[np.triu_indices_from(sim_corr, 1)]
            data_obs_ = obs_ar.sel(variable=varname).values
            obs_corr = nan_corrcoef(data_obs_)
            obs_corr = obs_corr[np.triu_indices_from(obs_corr, 1)]
            ax.scatter(
                sim_corr,
                obs_corr,
                s=s,
                # s=((50 * nan_corrcoef.overlap)
                #    if s is None else s),
                # facecolors="None", edgecolors="b",
                # alpha=.75,
                *args,
                **kwds,
            )
            min_corr = min(sim_corr.min(), obs_corr.min())
            ax.plot(
                [min_corr, 1], [min_corr, 1], "k", linestyle="--", zorder=99
            )
            ax.set_xlabel("simulated")
            ax.set_ylabel("observed")
            ax.grid(True)
            ax.set_title(varname)
        fig.suptitle(f"Inter-site correlations {title_substring}")
        return fig, axs

    def plot_cross_corr_var(
        self,
        *,
        fig=None,
        axs=None,
        varname=None,
        max_lags=7,
        transformed=False,
        figsize=None,
    ):
        if varname is None:
            varname = self.vgs[self.station_names[0]].primary_var[0]
        if transformed:
            data_obs = self.data_trans
            data_sim = self.sim
            title_substring = "transformed "
        else:
            data_obs = self.data_daily
            data_sim = self.sim_sea
            title_substring = ""
        data_obs = (
            data_obs.sel(variable=varname).transpose("station", "time").data
        )
        kwds = dict(
            var_names=self.station_names, max_lags=max_lags, figsize=figsize
        )
        n_axes = len(self.station_names)
        n_cols = int(np.ceil(n_axes**0.5))
        n_rows = int(np.ceil(float(n_axes) / n_cols))
        if fig is None and axs is None:
            figsize = kwds.pop("figsize")
            fig, axs = plt.subplots(
                nrows=n_rows, ncols=n_cols, figsize=figsize
            )
            axs = np.ravel(axs)
        fig, axs = ts.plot_cross_corr(data_obs, fig=fig, axs=axs, **kwds)
        fig.suptitle("Crosscorrelations " f"{title_substring}{varname}")

        if self.sim is not None:
            data_sim = (
                data_sim.sel(variable=varname)
                .transpose("station", "time")
                .data
            )
            fig, axs = ts.plot_cross_corr(
                data_sim, linestyle="--", fig=fig, axs=axs, **kwds
            )
        return fig, axs

    def plot_cross_corr_stat(
        self, *, station_name=None, max_lags=7, transformed=False
    ):
        if station_name is None:
            station_name = self.station_names[0]
        if transformed:
            data_obs = self.data_trans
            data_sim = self.sim
            title_substring = "transformed "
        else:
            data_obs = self.data_daily
            data_sim = self.sim_sea
            title_substring = ""
        data_obs = (
            data_obs.sel(station=station_name)
            .transpose("variable", "time")
            .data
        )
        kwds = dict(var_names=self.varnames, max_lags=max_lags)
        fig, axs = ts.plot_cross_corr(data_obs, **kwds)
        fig.suptitle("Crosscorrelations " f"{title_substring}{station_name}")

        if self.sim is not None:
            data_sim = (
                data_sim.sel(station=station_name)
                .transpose("variable", "time")
                .data
            )
            fig, axs = ts.plot_cross_corr(
                data_sim, linestyle="--", fig=fig, axs=axs, **kwds
            )
        return fig, axs

    def plot_meteogram_trans_stat(self, *args, **kwds):
        vg_first = self.vgs[self.station_names[0]]
        figs, axss = vg_first.plot_meteogram_trans(
            station_name=None, *args, **kwds
        )
        if not isinstance(figs, Iterable):
            figs = [figs]
            axss = [axss]
        for station_name in self.station_names[1:]:
            svg = self.vgs[station_name]
            svg.plot_meteogram_trans(figs=figs, axss=axss, *args, **kwds)

        for fig in figs:
            fig.subplots_adjust(right=0.75, hspace=0.25)
            fig.legend(
                axss[0][0][0].lines, self.station_names, loc="center right"
            )
        return figs, axss

        figs, axss = vg_first.plot_meteogram_daily(
            station_name=None, *args, **kwds
        )
        return figs, axss

    def plot_meteogram_daily_stat(self, *args, **kwds):
        vg_first = self.vgs[self.station_names[0]]
        figs, axss = vg_first.plot_meteogram_daily(
            station_name=None, *args, **kwds
        )
        if not isinstance(figs, Iterable):
            figs = [figs]
            axss = [axss]
        for station_name in self.station_names[1:]:
            svg = self.vgs[station_name]
            svg.plot_meteogram_daily(
                station_name=None, figs=figs, axss=axss, *args, **kwds
            )
        for fig in figs:
            fig.subplots_adjust(right=0.75, hspace=0.25)
            fig.legend(
                axss[0][0][0].lines, self.station_names, loc="center right"
            )
        return figs, axss

    def plot_meteogram_daily_decorr(self, varnames=None, *args, **kwds):
        if varnames is None:
            varnames = self.varnames
        station_name = self.station_names[0]
        vg_first = self.vgs[station_name]
        obs = self.qq_std.sel(station=station_name).values
        sim = self.fft_sim.sel(station=station_name).values
        figs, axss = vg_first.plot_meteogram_daily(
            obs=obs,
            sim=sim,
            var_names=varnames,
            station_name=None,
            plot_daily_bounds=False,
            *args,
            **kwds,
        )
        if not isinstance(figs, Iterable):
            figs = [figs]
            axss = [axss]
        for station_name in self.station_names[1:]:
            svg = self.vgs[station_name]
            obs = self.qq_std.sel(station=station_name).values
            sim = self.fft_sim.sel(station=station_name).values
            svg.plot_meteogram_daily(
                obs=obs,
                sim=sim,
                var_names=varnames,
                station_name=None,
                plot_daily_bounds=False,
                figs=figs,
                axss=axss,
                *args,
                **kwds,
            )
        for fig in figs:
            fig.subplots_adjust(right=0.75, hspace=0.25)
            fig.legend(
                axss[0][0][0].lines, self.station_names, loc="center right"
            )
        return figs, axss

    def plot_ccplom(self, masked=False, alpha=0.1, *args, **kwds):
        """Cross-Copula-plot matrix of input and output."""
        if masked and "R" in self.varnames:
            obs_all = self.ranks[:, self.rain_mask.data]
            thresh = varwg.conf.threshold
            sim_all = self.ranks_sim.where(
                self.sim_sea.sel(variable="R") >= thresh
            ).stack(rank=("time", "station"))
        else:
            obs_all = self.ranks
            sim_all = self.ranks_sim.stack(rank=("time", "station"))
        fig_in, axs_in = wplt.ccplom(
            obs_all.data, varnames=self.varnames, alpha=alpha, *args, **kwds
        )
        fig_in.suptitle("Input")
        fig_out, axs_out = wplt.ccplom(
            sim_all.data, varnames=self.varnames, alpha=alpha, *args, **kwds
        )
        fig_out.suptitle("Output")
        return (fig_in, fig_out), (axs_in, axs_out)

    def plot_ccplom_stations(
        self, station_names=None, masked=False, alpha=0.1, *args, **kwds
    ):
        """Cross-Copula-plot matrix of input and output."""
        if isinstance(station_names, str):
            station_names = (station_names,)
        if station_names is None:
            station_names = self.station_names
        if masked and "R" in self.varnames:
            obs_all = self.ranks[:, self.rain_mask.data]
            thresh = varwg.conf.threshold
            sim_all = self.ranks_sim.where(
                self.sim_sea.sel(variable="R") >= thresh
            )
        else:
            obs_all = self.ranks
            sim_all = self.ranks_sim
        figs = dict()
        for station_name in station_names:
            fig_in, axs_in = wplt.ccplom(
                obs_all.sel(station=station_name).data,
                varnames=self.varnames,
                alpha=alpha,
                *args,
                **kwds,
            )
            fig_in.suptitle(f"Input {station_name}")
            figs[f"{station_name}_in"] = fig_in, axs_in
            fig_out, axs_out = wplt.ccplom(
                sim_all.sel(station=station_name).data,
                varnames=self.varnames,
                alpha=alpha,
                *args,
                **kwds,
            )
            fig_out.suptitle(f"Output {station_name}")
            figs[f"{station_name}_out"] = fig_out, axs_out
        return figs

    def plot_ccplom_seasonal(self, masked=False, alpha=0.2, *args, **kwds):
        """Cross-Copula-plot matrix of input and output."""
        figs = {}
        if masked and "R" in self.varnames:
            obs_all = self.ranks[:, self.rain_mask.data].unstack("rank")
            thresh = varwg.conf.threshold
            sim_all = self.ranks_sim.where(
                self.sim_sea.sel(variable="R") >= thresh
            )
        else:
            obs_all = self.ranks.unstack("rank")
            sim_all = self.ranks_sim
        for season, obs in obs_all.groupby("time.season"):
            obs = obs.stack(rank=("time", "station")).dropna("rank")
            fig, axs = wplt.ccplom(
                obs.data, varnames=self.varnames, alpha=alpha, *args, **kwds
            )
            fig.suptitle(f"Input {season}")
            figs[f"in_{season}"] = fig, axs
        for season, sim in sim_all.groupby("time.season"):
            sim = sim.stack(rank=("time", "station")).dropna("rank")
            fig, axs = wplt.ccplom(
                sim.data, varnames=self.varnames, alpha=alpha, *args, **kwds
            )
            fig.suptitle(f"Output {season}")
            figs[f"out_{season}"] = fig, axs
        return figs


if __name__ == "__main__":
    import opendata_vg_conf as vg_conf

    set_conf(vg_conf)
    # Example usage - replace with your own data path:
    # xds = xr.open_dataset("path/to/your/multisite_testdata.nc")
    xds = xr.open_dataset("/home/dirk/data/opendata_dwd/multisite_testdata.nc")
    # station_names = list(xar.station.values)
    # station_names.remove("Sigmarszell-Zeisertsweiler")
    # xar = xar.sel(station=station_names)

    # import warnings
    # warnings.simplefilter("error", category=RuntimeWarning)
    wc = Multisite(
        xds,
        verbose=True,
        # refit=True,
        # reinitialize_vgs=True,
        # refit_vine=True,
        # refit=True,
        # refit="R",
        # refit=("R", "sun"),
        # refit="rh",
        # refit="sun",
        # rain_method="regression",
        # rain_method="distance",
        rain_method="simulation",
        # debias=True,
        # cop_candidates=dict(gaussian=cops.gaussian),
        scop_kwds=dict(window_len=30, fft_order=3),
    )

    # wc.save()
    # ms_filepath = pickle_filepath(xds)
    # Multisite.load(ms_filepath)

    # varwg.reseed(0)
    # sim = wc.simulate(usevine=False)
    # sim = wc.simulate(usevine=True)
    sim = wc.simulate_ensemble(
        50,
        "test_vine",
        # theta_incr=3,
        clear_cache=True,
        # usevine=False,
        phase_randomize_vary_mean=False,
    )
    # wc.plot_corr_scatter_var()
    # wc.plot_corr_scatter_var(transformed=True)
    wc.plot_seasonal()
    wc.plot_ensemble_stats()
    wc.plot_ensemble_stats(transformed=True)
    # wc.plot_ccplom_seasonal(alpha=0.01)
    # wc.plot_meteogram_trans()
    # wc.vine.plot()
    wc["Weinbiet"].plot_daily_fit("rh")
    wc["Weinbiet"].plot_monthly_hists("rh")
    print(wc.vine)
    plt.show()

    # for varname in wc.varnames:
    #     wc.plot_cross_corr_var(varname=varname)

    # wc.plot_meteogram_trans_stations()
    # wc.plot_daily_fit("R")

    # for station_name in wc.station_names:
    #     rain_dist, solution = wc.vgs[station_name].dist_sol["R"]
    #     fig, axs = rain_dist.plot_fourier_fit()
    #     fig.suptitle(station_name)
    #     fig, axs = rain_dist.plot_monthly_fit()
    #     fig.suptitle(station_name)
    # plt.show()

    # for station_name in wc.station_names:
    #     sun_dist, solution = wc.vgs[station_name].dist_sol["sun"]
    #     fig, axs = sun_dist.scatter_pdf(solution)
    #     fig.suptitle(station_name)
    #     # fig, axs = sun_dist.plot_monthly_fit()
    #     # fig.suptitle(station_name)
    # plt.show()

    # sim = wc.simulate_mc(2)
    # sim = wc.simulate(theta_incr=4, disturbance_std=3, mean_arrival=7)

    # wc.plot_meteogram_daily_stations()
    # wc.plot_meteogram_trans_stations()
    # wc.plot_qq()
    # # wc.plot_meteogram_daily()
    # # wc.plot_meteogram_trans()
    # # wc.plot_meteogram_hourly()
    # wc.plot_doy_scatter()
    # wc.plot_exceedance_daily()
    # for station_name in wc.station_names:
    #     wc.plot_cross_corr_stat(station_name=station_name)
    # wc.ccplom()
    # wc.vine.plot(edge_labels="copulas")
    # # wc.vine.plot_seasonal()
    # wc.vine.plot_qqplom()
    # # doesn't work with seasonal copulas
    # # wc.vine.plot_tplom()
    # plt.show()<|MERGE_RESOLUTION|>--- conflicted
+++ resolved
@@ -19,17 +19,12 @@
 import cartopy.io.img_tiles as cimgt
 import cartopy.feature as cfeature
 
-<<<<<<< HEAD
 import varwg
 from varwg import helpers as my
 from varwg.core.core import seasonal_back
 from varwg import core as vg_core
 from varwg import base as vg_base
 from varwg import plotting as vg_plotting
-=======
-import varwg as vg
-from varwg.core.core import seasonal_back
->>>>>>> 287b634b
 from varwg.time_series_analysis import (
     distributions as dists,
     time_series as ts,
@@ -69,11 +64,7 @@
 
 
 def set_conf(conf_obj, **kwds):
-<<<<<<< HEAD
     objs = (varwg, vg_core, vg_base, vg_plotting)
-=======
-    objs = (vg, vg.core, vg.base, vg.plotting)
->>>>>>> 287b634b
     for obj in objs:
         obj.conf = conf_obj
         for key, value in kwds.items():
